import argparse
import torch.distributed as dist
import torch.multiprocessing as mp
import torch.nn as nn
import torch.optim as optim
import torch.utils.data
from data.dataloader import get_dataloader, save_iter
from einops import repeat
from model.diffusion_elucidated import ElucidatedDiffusion
from model.diffusion_lucid import GaussianDiffusion as LUCID
from model.diffusion_pointvoxel import PVD
from model.diffusion_rin import GaussianDiffusion as RINDIFFUSION
from omegaconf import DictConfig, OmegaConf
from utils.evaluation import *
from utils.file_utils import *
from utils.ops import *
from utils.visualize import *
from lion_pytorch import Lion
from loguru import logger
import sys
import wandb
import json
from point_cloud_utils import chamfer_distance


def train(gpu, cfg, output_dir, noises_init=None):
    # set gpu
    if cfg.distribution_type == "multi":
        cfg.gpu = gpu

    logger.info("CUDA available: {}", torch.cuda.is_available())
    
    # set seed
    set_seed(cfg)
    torch.cuda.empty_cache()

    # evaluate main process and set output dir
    if cfg.distribution_type == "multi":
        is_main_process = gpu == 0
    else:
        is_main_process = True
    if is_main_process:
        (outf_syn,) = setup_output_subdirs(output_dir, "output")

    # set multi gpu training variables
    if cfg.distribution_type == "multi":
        if cfg.dist_url == "env://" and cfg.rank == -1:
            cfg.rank = int(os.environ["RANK"])

        base_rank = cfg.rank * cfg.ngpus_per_node
        cfg.rank = base_rank + gpu
        dist.init_process_group(
            backend=cfg.dist_backend,
            init_method=cfg.dist_url,
            world_size=cfg.world_size,
            rank=cfg.rank,
        )

        cfg.training.bs = int(cfg.training.bs / cfg.ngpus_per_node)
        cfg.sampling.bs = cfg.training.bs
        cfg.data.workers = 0

        cfg.training.save_interval = int(cfg.training.save_interval / cfg.ngpus_per_node)
        cfg.training.viz_interval = int(cfg.training.viz_interval / cfg.ngpus_per_node)

    # setup data loader and sampler
    train_loader, val_loader, train_sampler, val_sampler = get_dataloader(cfg)

    # setup model
    if cfg.diffusion.formulation == "PVD":
        model = PVD(
            cfg,
            loss_type=cfg.diffusion.loss_type,
            model_mean_type="eps",
            model_var_type="fixedsmall",
            device="cuda" if gpu == 0 else gpu,
        )
    elif cfg.diffusion.formulation == "EDM":
        model = ElucidatedDiffusion(args=cfg)
    elif cfg.diffusion.formulation == "LUCID":
        model = LUCID(cfg=cfg)
    elif cfg.diffusion.formulation == "RIN":
        model = RINDIFFUSION(cfg=cfg)

    # setup DDP model
    if cfg.distribution_type == "multi":

        def _transform_(m):
            return nn.parallel.DistributedDataParallel(m, device_ids=[gpu], output_device=gpu)

        torch.cuda.set_device(gpu)
        model.cuda(gpu)
        model.multi_gpu_wrapper(_transform_)

    # setup data parallel model
    elif cfg.distribution_type == "single":

        def _transform_(m):
            return nn.parallel.DataParallel(m)

        model = model.cuda()
        model.multi_gpu_wrapper(_transform_)

    # setup single gpu model
    elif gpu is not None:
        torch.cuda.set_device(gpu)
        model = model.cuda(gpu)
    else:
        raise ValueError("distribution_type = multi | single | None")

    # initialize config and wandb
    if is_main_process:
        pretty_cfg = json.dumps(OmegaConf.to_container(cfg, resolve=True), indent=4, sort_keys=False)
        logger.info("Configuration used:\n{}", pretty_cfg)
        wandb.init(
            project="pvdup",
            config=OmegaConf.to_container(cfg, resolve=True),
            entity="matvogel",
            #settings=wandb.Settings(start_method="fork"),
        )

    # setup optimizers
    if cfg.training.optimizer.type == "Adam":
        optimizer = optim.Adam(
            model.parameters(),
            lr=cfg.training.optimizer.lr,
            weight_decay=cfg.training.optimizer.weight_decay,
            betas=(cfg.training.optimizer.beta1, cfg.training.optimizer.beta2),
        )
    elif cfg.training.optimizer.type == "Lion":
        optimizer = Lion(
            model.parameters(),
            lr=cfg.training.optimizer.lr,
            weight_decay=cfg.training.optimizer.weight_decay,
            betas=(cfg.training.optimizer.beta1, cfg.training.optimizer.beta2),
        )
    elif cfg.training.optimizer.type == "AdamW":
        optimizer = optim.AdamW(
            model.parameters(),
            lr=cfg.training.optimizer.lr,
            weight_decay=cfg.training.optimizer.weight_decay,
            betas=(cfg.training.optimizer.beta1, cfg.training.optimizer.beta2),
        )

    # setup lr scheduler
    if cfg.training.scheduler.type == "ExponentialLR":
        lr_scheduler = optim.lr_scheduler.ExponentialLR(optimizer, cfg.training.scheduler.lr_gamma)
    else:
        lr_scheduler = optim.lr_scheduler.ConstantLR(optimizer, factor=1.0)

    # setup amp scaler
    ampscaler = torch.cuda.amp.GradScaler(enabled=cfg.training.amp)

    # load model
    if cfg.model_path != "":
        ckpt = torch.load(cfg.model_path)
        model.load_state_dict(ckpt["model_state"])
        optimizer.load_state_dict(ckpt["optimizer_state"])

    # set start step
    if cfg.model_path != "":
        start_step = torch.load(cfg.model_path)["step"] + 1
    else:
        start_step = 0

    # helper for chain of samples
    def new_x_chain(x, num_chain):
        return torch.randn(num_chain, *x.shape[1:], device=x.device)

    # train loop
    train_iter = save_iter(train_loader, train_sampler)
    eval_iter = save_iter(val_loader, val_sampler)

    for step in range(start_step, cfg.training.steps):
        # chek if we have a new epoch
        if cfg.distribution_type == "multi":
            train_sampler.set_epoch(step // len(train_loader))

        # update scheduler
        if (step + 1) % len(train_loader) == 0:
            lr_scheduler.step()

        loss_accum = 0.0
        for accum_iter in range(cfg.training.accumulation_steps):
            # get next batch
            data = next(train_iter)

            x = data["train_points"].transpose(1, 2)
            lowres = (
                data["train_points_lowres"].transpose(1, 2)
                if "train_points_lowres" in data and not cfg.data.unconditional
                else None
            )

            # move data to gpu
            if cfg.distribution_type == "multi":
                x = x.cuda(gpu)
                lowres = lowres.cuda(gpu) if lowres is not None else None
            elif cfg.distribution_type == "single":
                x = x.cuda()
                lowres = lowres.cuda() if lowres is not None else None

            # forward pass
            loss = model(x, cond=lowres) / cfg.training.accumulation_steps
            loss_accum += loss.item()
            ampscaler.scale(loss).backward()

        # get gradient norms for debugging and logging
        netpNorm, netgradNorm = getGradNorm(model)

        if cfg.training.grad_clip.enabled:
            torch.nn.utils.clip_grad_norm_(model.parameters(), cfg.training.grad_clip.value)

        ampscaler.step(optimizer)
        ampscaler.update()
        optimizer.zero_grad()

        if step % cfg.training.log_interval == 0 and is_main_process:
            logger.info(
                "[{:>3d}/{:>3d}]\tloss: {:>10.4f},\t" "netpNorm: {:>10.2f},\tnetgradNorm: {:>10.2f}\t",
                step,
                cfg.training.steps,
                loss_accum,
                netpNorm,
                netgradNorm,
            )
            wandb.log(
                {
                    "loss": loss_accum,
                    "netpNorm": netpNorm,
                    "netgradNorm": netgradNorm,
                },
                step=step,
            )

        if (step + 1) % cfg.training.viz_interval == 0 and is_main_process:
            logger.info("Starting evaluation...")

            model.eval()

            eval_data = next(eval_iter)

            x_eval = eval_data["train_points"].transpose(1, 2)
            lowres_eval = (
                eval_data["train_points_lowres"].transpose(1, 2)
                if "train_points_lowres" in eval_data and not cfg.data.unconditional
                else None
            )

            # move data to gpu
            if cfg.distribution_type == "multi":
                x_eval = x_eval.cuda(gpu)
                lowres_eval = lowres_eval.cuda(gpu) if lowres_eval is not None else None
            elif cfg.distribution_type == "single":
                x_eval = x_eval.cuda()
                lowres_eval = lowres_eval.cuda() if lowres_eval is not None else None

            with torch.no_grad():
                if cfg.sampling.bs == 1:
                    cond = lowres_eval[0].unsqueeze(0) if lowres_eval is not None else None
                else:
                    cond = lowres_eval[: cfg.sampling.bs] if lowres_eval is not None else None

                x_gen_eval = model.sample(
                    shape=new_x_chain(x_eval, cfg.sampling.bs).shape,
                    device=x_eval.device,
                    cond=cond,
                    hint=x_eval if cfg.diffusion.sampling_hint else None,
                    clip_denoised=False,
                )

                x_gen_list = model.sample(
                    shape=new_x_chain(x_eval, 1).shape,
                    device=x_eval.device,
                    cond=lowres_eval[0].unsqueeze(0) if lowres_eval is not None else None,
                    hint=x_eval if cfg.diffusion.sampling_hint else None,
                    freq=0.1,
                    clip_denoised=False,
                )

                x_gen_all = torch.cat(x_gen_list, dim=0)

            # calculate metrics such as min, max, mean, std, etc.
            print_stats(x_gen_eval, "x_gen_eval")
            print_stats(x_gen_all, "x_gen_all")

            # calculate the CD
            cds = []

            if cfg.model.type == "Mink":
                xgnp = x_gen_eval.cpu().numpy()
                xgnp = np.asfortranarray(xgnp)
                x_gen_eval = torch.from_numpy(xgnp).cuda()
<<<<<<< HEAD

            for x_pred, x_gt in zip(x_gen_eval, x_eval):
                cd = chamfer_distance(
                    x_pred.cpu().permute(1, 0).numpy(),
                    x_gt.cpu().permute(1, 0).numpy(),
                )
                cds.append(cd)
            
            cd = np.mean(cds)
=======
            
            
            try:
                for x_pred, x_gt in zip(x_gen_eval, x_eval):
                    cd = chamfer_distance(
                        x_pred.cpu().permute(1, 0).numpy(),
                        x_gt.cpu().permute(1, 0).numpy(),
                    )
                    cds.append(cd)
                cd = np.mean(cds)
            except Exception as e:
                logger.warning(e)
                cd = np.nan
>>>>>>> c3a78bd8

            logger.info("CD: {}", cd)
            wandb.log({"CD": cd}, step=step)

            # visualize the pointclouds
            visualize_pointcloud_batch(
                "%s/step_%03d_samples_eval.png" % (outf_syn, step),
                x_gen_eval.transpose(1, 2),
            )

            visualize_pointcloud_batch(
                "%s/step_%03d_samples_eval_all.png" % (outf_syn, step),
                x_gen_all.transpose(1, 2),
            )

            if lowres_eval is not None:
                visualize_pointcloud_batch(
                    "%s/step_%03d_lowres.png" % (outf_syn, step),
                    lowres_eval.transpose(1, 2),
                )

            visualize_pointcloud_batch(
                "%s/step_%03d_highres.png" % (outf_syn, step),
                x_eval.transpose(1, 2),
            )

            # log the saved images to wandb
            samps_eval = wandb.Image("%s/step_%03d_samples_eval.png" % (outf_syn, step))
            samps_eval_all = wandb.Image("%s/step_%03d_samples_eval_all.png" % (outf_syn, step))
            samps_lowres = (
                wandb.Image("%s/step_%03d_lowres.png" % (outf_syn, step)) if lowres_eval is not None else None
            )
            samps_highres = wandb.Image("%s/step_%03d_highres.png" % (outf_syn, step))
            wandb.log(
                {
                    "samples_eval": samps_eval,
                    "samples_eval_all": samps_eval_all,
                    "samples_lowres": samps_lowres,
                    "samples_highres": samps_highres,
                },
                step=step,
            )

            logger.info("Generation: train")
            model.train()

        if (step + 1) % cfg.training.save_interval == 0:
            if is_main_process:
                save_dict = {
                    "step": step,
                    "model_state": model.state_dict(),
                    "optimizer_state": optimizer.state_dict(),
                }

                torch.save(save_dict, "%s/step_%d.pth" % (output_dir, step))

            if cfg.distribution_type == "multi":
                dist.barrier()
                map_location = {"cuda:%d" % 0: "cuda:%d" % gpu}
                model.load_state_dict(
                    torch.load(
                        "%s/step_%d.pth" % (output_dir, step),
                        map_location=map_location,
                    )["model_state"]
                )

    if cfg.distribution_type == "multi":
        dist.destroy_process_group()
        wandb.finish()


def main():
    opt = parse_args()

    # generating output dir
    output_dir = get_output_dir(opt.save_dir, opt)

    os.makedirs(os.path.dirname(output_dir), exist_ok=True)

    # save the opt to output_dir
    OmegaConf.save(opt, os.path.join(output_dir, "opt.yaml"))

    if opt.dist_url == "env://" and opt.world_size == -1:
        opt.world_size = int(os.environ["WORLD_SIZE"])

    if opt.distribution_type == "multi":
        opt.ngpus_per_node = torch.cuda.device_count()
        opt.world_size = opt.ngpus_per_node * opt.world_size
        mp.spawn(train, nprocs=opt.ngpus_per_node, args=(opt, output_dir))
    else:
        opt.gpu = None
        train(opt.gpu, opt, output_dir)


def parse_args():
    # make parser which accepts optinal arguments
    parser = argparse.ArgumentParser()
    parser.add_argument("--config", type=str, help="Path to the config file.")
    parser.add_argument("--name", type=str, default="", help="Name of the experiment.")
    parser.add_argument("--save_dir", default="checkpoints", help="path to save models")
    parser.add_argument("--model_path", default="", help="path to model (to continue training)")

    """distributed"""
    parser.add_argument("--world_size", default=1, type=int, help="Number of distributed nodes.")
    parser.add_argument(
        "--dist_url",
        default="tcp://127.0.0.1:9991",
        type=str,
        help="url used to set up distributed training",
    )
    parser.add_argument("--dist_backend", default="nccl", type=str, help="distributed backend")
    parser.add_argument(
        "--distribution_type",
        default="single",
        choices=["multi", "single", None],
        help="Use multi-processing distributed training to launch "
        "N processes per node, which has N GPUs. This is the "
        "fastest way to use PyTorch for either single node or "
        "multi node data parallel training",
    )
    parser.add_argument("--rank", default=0, type=int, help="node rank for distributed training")

    args, remaining_argv = parser.parse_known_args()
    # load config
    cfg = OmegaConf.load(args.config)

    # merge config with command line arguments
    opt = OmegaConf.merge(cfg, OmegaConf.create(vars(args)))

    if remaining_argv:
        for i in range(0, len(remaining_argv), 2):
            key = remaining_argv[i].lstrip("--")
            value = remaining_argv[i + 1]

            # Convert numerical strings to appropriate number types handling scientific notation
            try:
                if "." in remaining_argv[i + 1] or "e" in remaining_argv[i + 1]:
                    value = float(value)
                # handle bools
                elif value in ["True", "False", "true", "false"]:
                    value = value.capitalize() == "True"
                else:
                    value = int(value)
            except ValueError:
                pass

            # Update the config using OmegaConf's select and set methods
            OmegaConf.update(opt, key, value, merge=False)

    # set name
    if opt.name == "":
        opt.name = os.path.splitext(os.path.basename(opt.config))[0]

    # fix values for DDPM sampling steps
    if opt.diffusion.sampling_strategy == "DDPM":
        opt.diffusion.sampling_timesteps = opt.diffusion.timesteps

    return opt


if __name__ == "__main__":
    main()
<|MERGE_RESOLUTION|>--- conflicted
+++ resolved
@@ -1,480 +1,468 @@
-import argparse
-import torch.distributed as dist
-import torch.multiprocessing as mp
-import torch.nn as nn
-import torch.optim as optim
-import torch.utils.data
-from data.dataloader import get_dataloader, save_iter
-from einops import repeat
-from model.diffusion_elucidated import ElucidatedDiffusion
-from model.diffusion_lucid import GaussianDiffusion as LUCID
-from model.diffusion_pointvoxel import PVD
-from model.diffusion_rin import GaussianDiffusion as RINDIFFUSION
-from omegaconf import DictConfig, OmegaConf
-from utils.evaluation import *
-from utils.file_utils import *
-from utils.ops import *
-from utils.visualize import *
-from lion_pytorch import Lion
-from loguru import logger
-import sys
-import wandb
-import json
-from point_cloud_utils import chamfer_distance
-
-
-def train(gpu, cfg, output_dir, noises_init=None):
-    # set gpu
-    if cfg.distribution_type == "multi":
-        cfg.gpu = gpu
-
-    logger.info("CUDA available: {}", torch.cuda.is_available())
-    
-    # set seed
-    set_seed(cfg)
-    torch.cuda.empty_cache()
-
-    # evaluate main process and set output dir
-    if cfg.distribution_type == "multi":
-        is_main_process = gpu == 0
-    else:
-        is_main_process = True
-    if is_main_process:
-        (outf_syn,) = setup_output_subdirs(output_dir, "output")
-
-    # set multi gpu training variables
-    if cfg.distribution_type == "multi":
-        if cfg.dist_url == "env://" and cfg.rank == -1:
-            cfg.rank = int(os.environ["RANK"])
-
-        base_rank = cfg.rank * cfg.ngpus_per_node
-        cfg.rank = base_rank + gpu
-        dist.init_process_group(
-            backend=cfg.dist_backend,
-            init_method=cfg.dist_url,
-            world_size=cfg.world_size,
-            rank=cfg.rank,
-        )
-
-        cfg.training.bs = int(cfg.training.bs / cfg.ngpus_per_node)
-        cfg.sampling.bs = cfg.training.bs
-        cfg.data.workers = 0
-
-        cfg.training.save_interval = int(cfg.training.save_interval / cfg.ngpus_per_node)
-        cfg.training.viz_interval = int(cfg.training.viz_interval / cfg.ngpus_per_node)
-
-    # setup data loader and sampler
-    train_loader, val_loader, train_sampler, val_sampler = get_dataloader(cfg)
-
-    # setup model
-    if cfg.diffusion.formulation == "PVD":
-        model = PVD(
-            cfg,
-            loss_type=cfg.diffusion.loss_type,
-            model_mean_type="eps",
-            model_var_type="fixedsmall",
-            device="cuda" if gpu == 0 else gpu,
-        )
-    elif cfg.diffusion.formulation == "EDM":
-        model = ElucidatedDiffusion(args=cfg)
-    elif cfg.diffusion.formulation == "LUCID":
-        model = LUCID(cfg=cfg)
-    elif cfg.diffusion.formulation == "RIN":
-        model = RINDIFFUSION(cfg=cfg)
-
-    # setup DDP model
-    if cfg.distribution_type == "multi":
-
-        def _transform_(m):
-            return nn.parallel.DistributedDataParallel(m, device_ids=[gpu], output_device=gpu)
-
-        torch.cuda.set_device(gpu)
-        model.cuda(gpu)
-        model.multi_gpu_wrapper(_transform_)
-
-    # setup data parallel model
-    elif cfg.distribution_type == "single":
-
-        def _transform_(m):
-            return nn.parallel.DataParallel(m)
-
-        model = model.cuda()
-        model.multi_gpu_wrapper(_transform_)
-
-    # setup single gpu model
-    elif gpu is not None:
-        torch.cuda.set_device(gpu)
-        model = model.cuda(gpu)
-    else:
-        raise ValueError("distribution_type = multi | single | None")
-
-    # initialize config and wandb
-    if is_main_process:
-        pretty_cfg = json.dumps(OmegaConf.to_container(cfg, resolve=True), indent=4, sort_keys=False)
-        logger.info("Configuration used:\n{}", pretty_cfg)
-        wandb.init(
-            project="pvdup",
-            config=OmegaConf.to_container(cfg, resolve=True),
-            entity="matvogel",
-            #settings=wandb.Settings(start_method="fork"),
-        )
-
-    # setup optimizers
-    if cfg.training.optimizer.type == "Adam":
-        optimizer = optim.Adam(
-            model.parameters(),
-            lr=cfg.training.optimizer.lr,
-            weight_decay=cfg.training.optimizer.weight_decay,
-            betas=(cfg.training.optimizer.beta1, cfg.training.optimizer.beta2),
-        )
-    elif cfg.training.optimizer.type == "Lion":
-        optimizer = Lion(
-            model.parameters(),
-            lr=cfg.training.optimizer.lr,
-            weight_decay=cfg.training.optimizer.weight_decay,
-            betas=(cfg.training.optimizer.beta1, cfg.training.optimizer.beta2),
-        )
-    elif cfg.training.optimizer.type == "AdamW":
-        optimizer = optim.AdamW(
-            model.parameters(),
-            lr=cfg.training.optimizer.lr,
-            weight_decay=cfg.training.optimizer.weight_decay,
-            betas=(cfg.training.optimizer.beta1, cfg.training.optimizer.beta2),
-        )
-
-    # setup lr scheduler
-    if cfg.training.scheduler.type == "ExponentialLR":
-        lr_scheduler = optim.lr_scheduler.ExponentialLR(optimizer, cfg.training.scheduler.lr_gamma)
-    else:
-        lr_scheduler = optim.lr_scheduler.ConstantLR(optimizer, factor=1.0)
-
-    # setup amp scaler
-    ampscaler = torch.cuda.amp.GradScaler(enabled=cfg.training.amp)
-
-    # load model
-    if cfg.model_path != "":
-        ckpt = torch.load(cfg.model_path)
-        model.load_state_dict(ckpt["model_state"])
-        optimizer.load_state_dict(ckpt["optimizer_state"])
-
-    # set start step
-    if cfg.model_path != "":
-        start_step = torch.load(cfg.model_path)["step"] + 1
-    else:
-        start_step = 0
-
-    # helper for chain of samples
-    def new_x_chain(x, num_chain):
-        return torch.randn(num_chain, *x.shape[1:], device=x.device)
-
-    # train loop
-    train_iter = save_iter(train_loader, train_sampler)
-    eval_iter = save_iter(val_loader, val_sampler)
-
-    for step in range(start_step, cfg.training.steps):
-        # chek if we have a new epoch
-        if cfg.distribution_type == "multi":
-            train_sampler.set_epoch(step // len(train_loader))
-
-        # update scheduler
-        if (step + 1) % len(train_loader) == 0:
-            lr_scheduler.step()
-
-        loss_accum = 0.0
-        for accum_iter in range(cfg.training.accumulation_steps):
-            # get next batch
-            data = next(train_iter)
-
-            x = data["train_points"].transpose(1, 2)
-            lowres = (
-                data["train_points_lowres"].transpose(1, 2)
-                if "train_points_lowres" in data and not cfg.data.unconditional
-                else None
-            )
-
-            # move data to gpu
-            if cfg.distribution_type == "multi":
-                x = x.cuda(gpu)
-                lowres = lowres.cuda(gpu) if lowres is not None else None
-            elif cfg.distribution_type == "single":
-                x = x.cuda()
-                lowres = lowres.cuda() if lowres is not None else None
-
-            # forward pass
-            loss = model(x, cond=lowres) / cfg.training.accumulation_steps
-            loss_accum += loss.item()
-            ampscaler.scale(loss).backward()
-
-        # get gradient norms for debugging and logging
-        netpNorm, netgradNorm = getGradNorm(model)
-
-        if cfg.training.grad_clip.enabled:
-            torch.nn.utils.clip_grad_norm_(model.parameters(), cfg.training.grad_clip.value)
-
-        ampscaler.step(optimizer)
-        ampscaler.update()
-        optimizer.zero_grad()
-
-        if step % cfg.training.log_interval == 0 and is_main_process:
-            logger.info(
-                "[{:>3d}/{:>3d}]\tloss: {:>10.4f},\t" "netpNorm: {:>10.2f},\tnetgradNorm: {:>10.2f}\t",
-                step,
-                cfg.training.steps,
-                loss_accum,
-                netpNorm,
-                netgradNorm,
-            )
-            wandb.log(
-                {
-                    "loss": loss_accum,
-                    "netpNorm": netpNorm,
-                    "netgradNorm": netgradNorm,
-                },
-                step=step,
-            )
-
-        if (step + 1) % cfg.training.viz_interval == 0 and is_main_process:
-            logger.info("Starting evaluation...")
-
-            model.eval()
-
-            eval_data = next(eval_iter)
-
-            x_eval = eval_data["train_points"].transpose(1, 2)
-            lowres_eval = (
-                eval_data["train_points_lowres"].transpose(1, 2)
-                if "train_points_lowres" in eval_data and not cfg.data.unconditional
-                else None
-            )
-
-            # move data to gpu
-            if cfg.distribution_type == "multi":
-                x_eval = x_eval.cuda(gpu)
-                lowres_eval = lowres_eval.cuda(gpu) if lowres_eval is not None else None
-            elif cfg.distribution_type == "single":
-                x_eval = x_eval.cuda()
-                lowres_eval = lowres_eval.cuda() if lowres_eval is not None else None
-
-            with torch.no_grad():
-                if cfg.sampling.bs == 1:
-                    cond = lowres_eval[0].unsqueeze(0) if lowres_eval is not None else None
-                else:
-                    cond = lowres_eval[: cfg.sampling.bs] if lowres_eval is not None else None
-
-                x_gen_eval = model.sample(
-                    shape=new_x_chain(x_eval, cfg.sampling.bs).shape,
-                    device=x_eval.device,
-                    cond=cond,
-                    hint=x_eval if cfg.diffusion.sampling_hint else None,
-                    clip_denoised=False,
-                )
-
-                x_gen_list = model.sample(
-                    shape=new_x_chain(x_eval, 1).shape,
-                    device=x_eval.device,
-                    cond=lowres_eval[0].unsqueeze(0) if lowres_eval is not None else None,
-                    hint=x_eval if cfg.diffusion.sampling_hint else None,
-                    freq=0.1,
-                    clip_denoised=False,
-                )
-
-                x_gen_all = torch.cat(x_gen_list, dim=0)
-
-            # calculate metrics such as min, max, mean, std, etc.
-            print_stats(x_gen_eval, "x_gen_eval")
-            print_stats(x_gen_all, "x_gen_all")
-
-            # calculate the CD
-            cds = []
-
-            if cfg.model.type == "Mink":
-                xgnp = x_gen_eval.cpu().numpy()
-                xgnp = np.asfortranarray(xgnp)
-                x_gen_eval = torch.from_numpy(xgnp).cuda()
-<<<<<<< HEAD
-
-            for x_pred, x_gt in zip(x_gen_eval, x_eval):
-                cd = chamfer_distance(
-                    x_pred.cpu().permute(1, 0).numpy(),
-                    x_gt.cpu().permute(1, 0).numpy(),
-                )
-                cds.append(cd)
-            
-            cd = np.mean(cds)
-=======
-            
-            
-            try:
-                for x_pred, x_gt in zip(x_gen_eval, x_eval):
-                    cd = chamfer_distance(
-                        x_pred.cpu().permute(1, 0).numpy(),
-                        x_gt.cpu().permute(1, 0).numpy(),
-                    )
-                    cds.append(cd)
-                cd = np.mean(cds)
-            except Exception as e:
-                logger.warning(e)
-                cd = np.nan
->>>>>>> c3a78bd8
-
-            logger.info("CD: {}", cd)
-            wandb.log({"CD": cd}, step=step)
-
-            # visualize the pointclouds
-            visualize_pointcloud_batch(
-                "%s/step_%03d_samples_eval.png" % (outf_syn, step),
-                x_gen_eval.transpose(1, 2),
-            )
-
-            visualize_pointcloud_batch(
-                "%s/step_%03d_samples_eval_all.png" % (outf_syn, step),
-                x_gen_all.transpose(1, 2),
-            )
-
-            if lowres_eval is not None:
-                visualize_pointcloud_batch(
-                    "%s/step_%03d_lowres.png" % (outf_syn, step),
-                    lowres_eval.transpose(1, 2),
-                )
-
-            visualize_pointcloud_batch(
-                "%s/step_%03d_highres.png" % (outf_syn, step),
-                x_eval.transpose(1, 2),
-            )
-
-            # log the saved images to wandb
-            samps_eval = wandb.Image("%s/step_%03d_samples_eval.png" % (outf_syn, step))
-            samps_eval_all = wandb.Image("%s/step_%03d_samples_eval_all.png" % (outf_syn, step))
-            samps_lowres = (
-                wandb.Image("%s/step_%03d_lowres.png" % (outf_syn, step)) if lowres_eval is not None else None
-            )
-            samps_highres = wandb.Image("%s/step_%03d_highres.png" % (outf_syn, step))
-            wandb.log(
-                {
-                    "samples_eval": samps_eval,
-                    "samples_eval_all": samps_eval_all,
-                    "samples_lowres": samps_lowres,
-                    "samples_highres": samps_highres,
-                },
-                step=step,
-            )
-
-            logger.info("Generation: train")
-            model.train()
-
-        if (step + 1) % cfg.training.save_interval == 0:
-            if is_main_process:
-                save_dict = {
-                    "step": step,
-                    "model_state": model.state_dict(),
-                    "optimizer_state": optimizer.state_dict(),
-                }
-
-                torch.save(save_dict, "%s/step_%d.pth" % (output_dir, step))
-
-            if cfg.distribution_type == "multi":
-                dist.barrier()
-                map_location = {"cuda:%d" % 0: "cuda:%d" % gpu}
-                model.load_state_dict(
-                    torch.load(
-                        "%s/step_%d.pth" % (output_dir, step),
-                        map_location=map_location,
-                    )["model_state"]
-                )
-
-    if cfg.distribution_type == "multi":
-        dist.destroy_process_group()
-        wandb.finish()
-
-
-def main():
-    opt = parse_args()
-
-    # generating output dir
-    output_dir = get_output_dir(opt.save_dir, opt)
-
-    os.makedirs(os.path.dirname(output_dir), exist_ok=True)
-
-    # save the opt to output_dir
-    OmegaConf.save(opt, os.path.join(output_dir, "opt.yaml"))
-
-    if opt.dist_url == "env://" and opt.world_size == -1:
-        opt.world_size = int(os.environ["WORLD_SIZE"])
-
-    if opt.distribution_type == "multi":
-        opt.ngpus_per_node = torch.cuda.device_count()
-        opt.world_size = opt.ngpus_per_node * opt.world_size
-        mp.spawn(train, nprocs=opt.ngpus_per_node, args=(opt, output_dir))
-    else:
-        opt.gpu = None
-        train(opt.gpu, opt, output_dir)
-
-
-def parse_args():
-    # make parser which accepts optinal arguments
-    parser = argparse.ArgumentParser()
-    parser.add_argument("--config", type=str, help="Path to the config file.")
-    parser.add_argument("--name", type=str, default="", help="Name of the experiment.")
-    parser.add_argument("--save_dir", default="checkpoints", help="path to save models")
-    parser.add_argument("--model_path", default="", help="path to model (to continue training)")
-
-    """distributed"""
-    parser.add_argument("--world_size", default=1, type=int, help="Number of distributed nodes.")
-    parser.add_argument(
-        "--dist_url",
-        default="tcp://127.0.0.1:9991",
-        type=str,
-        help="url used to set up distributed training",
-    )
-    parser.add_argument("--dist_backend", default="nccl", type=str, help="distributed backend")
-    parser.add_argument(
-        "--distribution_type",
-        default="single",
-        choices=["multi", "single", None],
-        help="Use multi-processing distributed training to launch "
-        "N processes per node, which has N GPUs. This is the "
-        "fastest way to use PyTorch for either single node or "
-        "multi node data parallel training",
-    )
-    parser.add_argument("--rank", default=0, type=int, help="node rank for distributed training")
-
-    args, remaining_argv = parser.parse_known_args()
-    # load config
-    cfg = OmegaConf.load(args.config)
-
-    # merge config with command line arguments
-    opt = OmegaConf.merge(cfg, OmegaConf.create(vars(args)))
-
-    if remaining_argv:
-        for i in range(0, len(remaining_argv), 2):
-            key = remaining_argv[i].lstrip("--")
-            value = remaining_argv[i + 1]
-
-            # Convert numerical strings to appropriate number types handling scientific notation
-            try:
-                if "." in remaining_argv[i + 1] or "e" in remaining_argv[i + 1]:
-                    value = float(value)
-                # handle bools
-                elif value in ["True", "False", "true", "false"]:
-                    value = value.capitalize() == "True"
-                else:
-                    value = int(value)
-            except ValueError:
-                pass
-
-            # Update the config using OmegaConf's select and set methods
-            OmegaConf.update(opt, key, value, merge=False)
-
-    # set name
-    if opt.name == "":
-        opt.name = os.path.splitext(os.path.basename(opt.config))[0]
-
-    # fix values for DDPM sampling steps
-    if opt.diffusion.sampling_strategy == "DDPM":
-        opt.diffusion.sampling_timesteps = opt.diffusion.timesteps
-
-    return opt
-
-
-if __name__ == "__main__":
-    main()
+import argparse
+import torch.distributed as dist
+import torch.multiprocessing as mp
+import torch.nn as nn
+import torch.optim as optim
+import torch.utils.data
+from data.dataloader import get_dataloader, save_iter
+from einops import repeat
+from model.diffusion_elucidated import ElucidatedDiffusion
+from model.diffusion_lucid import GaussianDiffusion as LUCID
+from model.diffusion_pointvoxel import PVD
+from model.diffusion_rin import GaussianDiffusion as RINDIFFUSION
+from omegaconf import DictConfig, OmegaConf
+from utils.evaluation import *
+from utils.file_utils import *
+from utils.ops import *
+from utils.visualize import *
+from lion_pytorch import Lion
+from loguru import logger
+import sys
+import wandb
+import json
+from point_cloud_utils import chamfer_distance
+
+
+def train(gpu, cfg, output_dir, noises_init=None):
+    # set gpu
+    if cfg.distribution_type == "multi":
+        cfg.gpu = gpu
+
+    logger.info("CUDA available: {}", torch.cuda.is_available())
+    
+    # set seed
+    set_seed(cfg)
+    torch.cuda.empty_cache()
+
+    # evaluate main process and set output dir
+    if cfg.distribution_type == "multi":
+        is_main_process = gpu == 0
+    else:
+        is_main_process = True
+    if is_main_process:
+        (outf_syn,) = setup_output_subdirs(output_dir, "output")
+
+    # set multi gpu training variables
+    if cfg.distribution_type == "multi":
+        if cfg.dist_url == "env://" and cfg.rank == -1:
+            cfg.rank = int(os.environ["RANK"])
+
+        base_rank = cfg.rank * cfg.ngpus_per_node
+        cfg.rank = base_rank + gpu
+        dist.init_process_group(
+            backend=cfg.dist_backend,
+            init_method=cfg.dist_url,
+            world_size=cfg.world_size,
+            rank=cfg.rank,
+        )
+
+        cfg.training.bs = int(cfg.training.bs / cfg.ngpus_per_node)
+        cfg.sampling.bs = cfg.training.bs
+        cfg.data.workers = 0
+
+        cfg.training.save_interval = int(cfg.training.save_interval / cfg.ngpus_per_node)
+        cfg.training.viz_interval = int(cfg.training.viz_interval / cfg.ngpus_per_node)
+
+    # setup data loader and sampler
+    train_loader, val_loader, train_sampler, val_sampler = get_dataloader(cfg)
+
+    # setup model
+    if cfg.diffusion.formulation == "PVD":
+        model = PVD(
+            cfg,
+            loss_type=cfg.diffusion.loss_type,
+            model_mean_type="eps",
+            model_var_type="fixedsmall",
+            device="cuda" if gpu == 0 else gpu,
+        )
+    elif cfg.diffusion.formulation == "EDM":
+        model = ElucidatedDiffusion(args=cfg)
+    elif cfg.diffusion.formulation == "LUCID":
+        model = LUCID(cfg=cfg)
+    elif cfg.diffusion.formulation == "RIN":
+        model = RINDIFFUSION(cfg=cfg)
+
+    # setup DDP model
+    if cfg.distribution_type == "multi":
+
+        def _transform_(m):
+            return nn.parallel.DistributedDataParallel(m, device_ids=[gpu], output_device=gpu)
+
+        torch.cuda.set_device(gpu)
+        model.cuda(gpu)
+        model.multi_gpu_wrapper(_transform_)
+
+    # setup data parallel model
+    elif cfg.distribution_type == "single":
+
+        def _transform_(m):
+            return nn.parallel.DataParallel(m)
+
+        model = model.cuda()
+        model.multi_gpu_wrapper(_transform_)
+
+    # setup single gpu model
+    elif gpu is not None:
+        torch.cuda.set_device(gpu)
+        model = model.cuda(gpu)
+    else:
+        raise ValueError("distribution_type = multi | single | None")
+
+    # initialize config and wandb
+    if is_main_process:
+        pretty_cfg = json.dumps(OmegaConf.to_container(cfg, resolve=True), indent=4, sort_keys=False)
+        logger.info("Configuration used:\n{}", pretty_cfg)
+        wandb.init(
+            project="pvdup",
+            config=OmegaConf.to_container(cfg, resolve=True),
+            entity="matvogel",
+            #settings=wandb.Settings(start_method="fork"),
+        )
+
+    # setup optimizers
+    if cfg.training.optimizer.type == "Adam":
+        optimizer = optim.Adam(
+            model.parameters(),
+            lr=cfg.training.optimizer.lr,
+            weight_decay=cfg.training.optimizer.weight_decay,
+            betas=(cfg.training.optimizer.beta1, cfg.training.optimizer.beta2),
+        )
+    elif cfg.training.optimizer.type == "Lion":
+        optimizer = Lion(
+            model.parameters(),
+            lr=cfg.training.optimizer.lr,
+            weight_decay=cfg.training.optimizer.weight_decay,
+            betas=(cfg.training.optimizer.beta1, cfg.training.optimizer.beta2),
+        )
+    elif cfg.training.optimizer.type == "AdamW":
+        optimizer = optim.AdamW(
+            model.parameters(),
+            lr=cfg.training.optimizer.lr,
+            weight_decay=cfg.training.optimizer.weight_decay,
+            betas=(cfg.training.optimizer.beta1, cfg.training.optimizer.beta2),
+        )
+
+    # setup lr scheduler
+    if cfg.training.scheduler.type == "ExponentialLR":
+        lr_scheduler = optim.lr_scheduler.ExponentialLR(optimizer, cfg.training.scheduler.lr_gamma)
+    else:
+        lr_scheduler = optim.lr_scheduler.ConstantLR(optimizer, factor=1.0)
+
+    # setup amp scaler
+    ampscaler = torch.cuda.amp.GradScaler(enabled=cfg.training.amp)
+
+    # load model
+    if cfg.model_path != "":
+        ckpt = torch.load(cfg.model_path)
+        model.load_state_dict(ckpt["model_state"])
+        optimizer.load_state_dict(ckpt["optimizer_state"])
+
+    # set start step
+    if cfg.model_path != "":
+        start_step = torch.load(cfg.model_path)["step"] + 1
+    else:
+        start_step = 0
+
+    # helper for chain of samples
+    def new_x_chain(x, num_chain):
+        return torch.randn(num_chain, *x.shape[1:], device=x.device)
+
+    # train loop
+    train_iter = save_iter(train_loader, train_sampler)
+    eval_iter = save_iter(val_loader, val_sampler)
+
+    for step in range(start_step, cfg.training.steps):
+        # chek if we have a new epoch
+        if cfg.distribution_type == "multi":
+            train_sampler.set_epoch(step // len(train_loader))
+
+        # update scheduler
+        if (step + 1) % len(train_loader) == 0:
+            lr_scheduler.step()
+
+        loss_accum = 0.0
+        for accum_iter in range(cfg.training.accumulation_steps):
+            # get next batch
+            data = next(train_iter)
+
+            x = data["train_points"].transpose(1, 2)
+            lowres = (
+                data["train_points_lowres"].transpose(1, 2)
+                if "train_points_lowres" in data and not cfg.data.unconditional
+                else None
+            )
+
+            # move data to gpu
+            if cfg.distribution_type == "multi":
+                x = x.cuda(gpu)
+                lowres = lowres.cuda(gpu) if lowres is not None else None
+            elif cfg.distribution_type == "single":
+                x = x.cuda()
+                lowres = lowres.cuda() if lowres is not None else None
+
+            # forward pass
+            loss = model(x, cond=lowres) / cfg.training.accumulation_steps
+            loss_accum += loss.item()
+            ampscaler.scale(loss).backward()
+
+        # get gradient norms for debugging and logging
+        netpNorm, netgradNorm = getGradNorm(model)
+
+        if cfg.training.grad_clip.enabled:
+            torch.nn.utils.clip_grad_norm_(model.parameters(), cfg.training.grad_clip.value)
+
+        ampscaler.step(optimizer)
+        ampscaler.update()
+        optimizer.zero_grad()
+
+        if step % cfg.training.log_interval == 0 and is_main_process:
+            logger.info(
+                "[{:>3d}/{:>3d}]\tloss: {:>10.4f},\t" "netpNorm: {:>10.2f},\tnetgradNorm: {:>10.2f}\t",
+                step,
+                cfg.training.steps,
+                loss_accum,
+                netpNorm,
+                netgradNorm,
+            )
+            wandb.log(
+                {
+                    "loss": loss_accum,
+                    "netpNorm": netpNorm,
+                    "netgradNorm": netgradNorm,
+                },
+                step=step,
+            )
+
+        if (step + 1) % cfg.training.viz_interval == 0 and is_main_process:
+            logger.info("Starting evaluation...")
+
+            model.eval()
+
+            eval_data = next(eval_iter)
+
+            x_eval = eval_data["train_points"].transpose(1, 2)
+            lowres_eval = (
+                eval_data["train_points_lowres"].transpose(1, 2)
+                if "train_points_lowres" in eval_data and not cfg.data.unconditional
+                else None
+            )
+
+            # move data to gpu
+            if cfg.distribution_type == "multi":
+                x_eval = x_eval.cuda(gpu)
+                lowres_eval = lowres_eval.cuda(gpu) if lowres_eval is not None else None
+            elif cfg.distribution_type == "single":
+                x_eval = x_eval.cuda()
+                lowres_eval = lowres_eval.cuda() if lowres_eval is not None else None
+
+            with torch.no_grad():
+                if cfg.sampling.bs == 1:
+                    cond = lowres_eval[0].unsqueeze(0) if lowres_eval is not None else None
+                else:
+                    cond = lowres_eval[: cfg.sampling.bs] if lowres_eval is not None else None
+
+                x_gen_eval = model.sample(
+                    shape=new_x_chain(x_eval, cfg.sampling.bs).shape,
+                    device=x_eval.device,
+                    cond=cond,
+                    hint=x_eval if cfg.diffusion.sampling_hint else None,
+                    clip_denoised=False,
+                )
+
+                x_gen_list = model.sample(
+                    shape=new_x_chain(x_eval, 1).shape,
+                    device=x_eval.device,
+                    cond=lowres_eval[0].unsqueeze(0) if lowres_eval is not None else None,
+                    hint=x_eval if cfg.diffusion.sampling_hint else None,
+                    freq=0.1,
+                    clip_denoised=False,
+                )
+
+                x_gen_all = torch.cat(x_gen_list, dim=0)
+
+            # calculate metrics such as min, max, mean, std, etc.
+            print_stats(x_gen_eval, "x_gen_eval")
+            print_stats(x_gen_all, "x_gen_all")
+
+            # calculate the CD
+            cds = []
+
+            if cfg.model.type == "Mink":
+                xgnp = x_gen_eval.cpu().numpy()
+                xgnp = np.asfortranarray(xgnp)
+                x_gen_eval = torch.from_numpy(xgnp).cuda()
+            
+            
+            try:
+                for x_pred, x_gt in zip(x_gen_eval, x_eval):
+                    cd = chamfer_distance(
+                        x_pred.cpu().permute(1, 0).numpy(),
+                        x_gt.cpu().permute(1, 0).numpy(),
+                    )
+                    cds.append(cd)
+                cd = np.mean(cds)
+            except Exception as e:
+                logger.warning(e)
+                cd = np.nan
+
+            logger.info("CD: {}", cd)
+            wandb.log({"CD": cd}, step=step)
+
+            # visualize the pointclouds
+            visualize_pointcloud_batch(
+                "%s/step_%03d_samples_eval.png" % (outf_syn, step),
+                x_gen_eval.transpose(1, 2),
+            )
+
+            visualize_pointcloud_batch(
+                "%s/step_%03d_samples_eval_all.png" % (outf_syn, step),
+                x_gen_all.transpose(1, 2),
+            )
+
+            if lowres_eval is not None:
+                visualize_pointcloud_batch(
+                    "%s/step_%03d_lowres.png" % (outf_syn, step),
+                    lowres_eval.transpose(1, 2),
+                )
+
+            visualize_pointcloud_batch(
+                "%s/step_%03d_highres.png" % (outf_syn, step),
+                x_eval.transpose(1, 2),
+            )
+
+            # log the saved images to wandb
+            samps_eval = wandb.Image("%s/step_%03d_samples_eval.png" % (outf_syn, step))
+            samps_eval_all = wandb.Image("%s/step_%03d_samples_eval_all.png" % (outf_syn, step))
+            samps_lowres = (
+                wandb.Image("%s/step_%03d_lowres.png" % (outf_syn, step)) if lowres_eval is not None else None
+            )
+            samps_highres = wandb.Image("%s/step_%03d_highres.png" % (outf_syn, step))
+            wandb.log(
+                {
+                    "samples_eval": samps_eval,
+                    "samples_eval_all": samps_eval_all,
+                    "samples_lowres": samps_lowres,
+                    "samples_highres": samps_highres,
+                },
+                step=step,
+            )
+
+            logger.info("Generation: train")
+            model.train()
+
+        if (step + 1) % cfg.training.save_interval == 0:
+            if is_main_process:
+                save_dict = {
+                    "step": step,
+                    "model_state": model.state_dict(),
+                    "optimizer_state": optimizer.state_dict(),
+                }
+
+                torch.save(save_dict, "%s/step_%d.pth" % (output_dir, step))
+
+            if cfg.distribution_type == "multi":
+                dist.barrier()
+                map_location = {"cuda:%d" % 0: "cuda:%d" % gpu}
+                model.load_state_dict(
+                    torch.load(
+                        "%s/step_%d.pth" % (output_dir, step),
+                        map_location=map_location,
+                    )["model_state"]
+                )
+
+    if cfg.distribution_type == "multi":
+        dist.destroy_process_group()
+        wandb.finish()
+
+
+def main():
+    opt = parse_args()
+
+    # generating output dir
+    output_dir = get_output_dir(opt.save_dir, opt)
+
+    os.makedirs(os.path.dirname(output_dir), exist_ok=True)
+
+    # save the opt to output_dir
+    OmegaConf.save(opt, os.path.join(output_dir, "opt.yaml"))
+
+    if opt.dist_url == "env://" and opt.world_size == -1:
+        opt.world_size = int(os.environ["WORLD_SIZE"])
+
+    if opt.distribution_type == "multi":
+        opt.ngpus_per_node = torch.cuda.device_count()
+        opt.world_size = opt.ngpus_per_node * opt.world_size
+        mp.spawn(train, nprocs=opt.ngpus_per_node, args=(opt, output_dir))
+    else:
+        opt.gpu = None
+        train(opt.gpu, opt, output_dir)
+
+
+def parse_args():
+    # make parser which accepts optinal arguments
+    parser = argparse.ArgumentParser()
+    parser.add_argument("--config", type=str, help="Path to the config file.")
+    parser.add_argument("--name", type=str, default="", help="Name of the experiment.")
+    parser.add_argument("--save_dir", default="checkpoints", help="path to save models")
+    parser.add_argument("--model_path", default="", help="path to model (to continue training)")
+
+    """distributed"""
+    parser.add_argument("--world_size", default=1, type=int, help="Number of distributed nodes.")
+    parser.add_argument(
+        "--dist_url",
+        default="tcp://127.0.0.1:9991",
+        type=str,
+        help="url used to set up distributed training",
+    )
+    parser.add_argument("--dist_backend", default="nccl", type=str, help="distributed backend")
+    parser.add_argument(
+        "--distribution_type",
+        default="single",
+        choices=["multi", "single", None],
+        help="Use multi-processing distributed training to launch "
+        "N processes per node, which has N GPUs. This is the "
+        "fastest way to use PyTorch for either single node or "
+        "multi node data parallel training",
+    )
+    parser.add_argument("--rank", default=0, type=int, help="node rank for distributed training")
+
+    args, remaining_argv = parser.parse_known_args()
+    # load config
+    cfg = OmegaConf.load(args.config)
+
+    # merge config with command line arguments
+    opt = OmegaConf.merge(cfg, OmegaConf.create(vars(args)))
+
+    if remaining_argv:
+        for i in range(0, len(remaining_argv), 2):
+            key = remaining_argv[i].lstrip("--")
+            value = remaining_argv[i + 1]
+
+            # Convert numerical strings to appropriate number types handling scientific notation
+            try:
+                if "." in remaining_argv[i + 1] or "e" in remaining_argv[i + 1]:
+                    value = float(value)
+                # handle bools
+                elif value in ["True", "False", "true", "false"]:
+                    value = value.capitalize() == "True"
+                else:
+                    value = int(value)
+            except ValueError:
+                pass
+
+            # Update the config using OmegaConf's select and set methods
+            OmegaConf.update(opt, key, value, merge=False)
+
+    # set name
+    if opt.name == "":
+        opt.name = os.path.splitext(os.path.basename(opt.config))[0]
+
+    # fix values for DDPM sampling steps
+    if opt.diffusion.sampling_strategy == "DDPM":
+        opt.diffusion.sampling_timesteps = opt.diffusion.timesteps
+
+    return opt
+
+
+if __name__ == "__main__":
+    main()