--- conflicted
+++ resolved
@@ -1,79 +1,71 @@
-data:
-  data_dir: /cluster/project/cvg/Shared_datasets/scannetpp/data/
-  dataset: "ScanNetPP"
-  unconditional: true
-  workers: 4
-  npoints: 50000
-  nc: 3 # number of features (x, y, z)
-  voxel_size: 0.01
-  upsample_frac: 8 # when downsampling from the ground truth
-  normalize: true # unit cube/sphere normalization
-diffusion:
-  timesteps: 1000
-  timesteps_clip: 100
-  sampling_timesteps: 100
-  formulation: LUCID # PVD ¦ LUCID ¦ EDM
-  objective: pred_v # pred_noise ¦ pred_v ¦ pred_x0
-  schedule: cosine # linear ¦ sigmoid ¦ cosine
-  min_snr_gamma: 5
-  sampling_strategy: DDPM
-  ddim_sampling_eta: 0.
-  sampling_hint: true
-  loss_type: mse
-  dynamic_threshold: true
-  clip: true
-  beta_start: 0.0001
-  beta_end: 0.02
-  reg_scale: 0
-model:
-  type: PVD # Mink ¦ PVD
-  in_dim: 3
-  extra_feature_channels: 0
-  out_dim: 3
-  time_embed_dim: 64
-  use_attention: false
-  dropout: 0.1
-  EMA:
-    decay: 0.999
-  ST:
-    fdim: 256
-    inducers: 128
-    layers: 6
-  Mink:
-    init_ds_factor: 2
-    D: 1
-    dim_mults: [1, 2, 4, 8]
-    downsampfactors: [4, 4, 4, 4]
-training:
-  optimizer:
-    type: AdamW
-    lr: 1.e-4
-    beta1: 0.9
-    beta2: 0.999
-    weight_decay: 0.0
-  scheduler:
-    type: constant
-    lr_gamma: 0.999
-  grad_clip:
-    enabled: false
-    value: 10.0
-  bs: 16
-  overfit: false
-  amp: false
-  steps: 50_000
-  accumulation_steps: 2
-  log_interval: 10 # steps
-<<<<<<< HEAD
-  save_interval: 10000
-  viz_interval: 10000
-  seed: 42
-sampling:
-  bs: 4
-=======
-  save_interval: 5000
-  viz_interval: 5000
-  seed: 42
-sampling:
-  bs: 16
->>>>>>> 4e13d43a
+data:
+  data_dir: /cluster/project/cvg/Shared_datasets/scannetpp/data/
+  dataset: "ScanNetPP"
+  unconditional: true
+  workers: 4
+  npoints: 50000
+  nc: 3 # number of features (x, y, z)
+  voxel_size: 0.01
+  upsample_frac: 8 # when downsampling from the ground truth
+  normalize: true # unit cube/sphere normalization
+diffusion:
+  timesteps: 1000
+  timesteps_clip: 100
+  sampling_timesteps: 100
+  formulation: LUCID # PVD ¦ LUCID ¦ EDM
+  objective: pred_v # pred_noise ¦ pred_v ¦ pred_x0
+  schedule: cosine # linear ¦ sigmoid ¦ cosine
+  min_snr_gamma: 5
+  sampling_strategy: DDPM
+  ddim_sampling_eta: 0.
+  sampling_hint: true
+  loss_type: mse
+  dynamic_threshold: true
+  clip: true
+  beta_start: 0.0001
+  beta_end: 0.02
+  reg_scale: 0
+model:
+  type: PVD # Mink ¦ PVD
+  in_dim: 3
+  extra_feature_channels: 0
+  out_dim: 3
+  time_embed_dim: 64
+  use_attention: false
+  dropout: 0.1
+  EMA:
+    decay: 0.999
+  ST:
+    fdim: 256
+    inducers: 128
+    layers: 6
+  Mink:
+    init_ds_factor: 2
+    D: 1
+    dim_mults: [1, 2, 4, 8]
+    downsampfactors: [4, 4, 4, 4]
+training:
+  optimizer:
+    type: AdamW
+    lr: 1.e-4
+    beta1: 0.9
+    beta2: 0.999
+    weight_decay: 0.0
+  scheduler:
+    type: constant
+    lr_gamma: 0.999
+  grad_clip:
+    enabled: false
+    value: 10.0
+  bs: 16
+  overfit: false
+  amp: false
+  steps: 50_000
+  accumulation_steps: 2
+  log_interval: 10 # steps
+  save_interval: 5000
+  viz_interval: 5000
+  seed: 42
+sampling:
+  bs: 16
   num_iter: 1