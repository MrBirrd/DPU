--- conflicted
+++ resolved
@@ -1,625 +1,619 @@
-import math
-from collections import namedtuple
-from functools import partial
-from random import random
-
-import torch
-import torch.nn.functional as F
-from einops import rearrange, reduce, repeat
-from torch import nn
-from torch.cuda.amp import autocast
-from tqdm import tqdm
-from utils.losses import get_scaling, projection_loss
-
-try:
-    from .unet_mink import MinkUnet
-except:
-    pass
-
-from .unet_pointvoxel import PVCLionSmall
-from gecco_torch.models.linear_lift import LinearLift
-from gecco_torch.models.set_transformer import SetTransformer
-
-ModelPrediction = namedtuple("ModelPrediction", ["pred_noise", "pred_x_start"])
-from loguru import logger
-
-
-# gaussian diffusion trainer class
-def exists(x):
-    return x is not None
-
-
-def default(val, d):
-    if exists(val):
-        return val
-    return d() if callable(d) else d
-
-
-def extract(a, t, x_shape):
-    b, *_ = t.shape
-    out = a.gather(-1, t)
-    return out.reshape(b, *((1,) * (len(x_shape) - 1)))
-
-
-def identity(t, *args, **kwargs):
-    return t
-
-
-def linear_beta_schedule(timesteps):
-    """
-    linear schedule, proposed in original ddpm paper
-    """
-    scale = 1000 / timesteps
-    beta_start = scale * 0.0001
-    beta_end = scale * 0.02
-    return torch.linspace(beta_start, beta_end, timesteps, dtype=torch.float64)
-
-
-def cosine_beta_schedule(timesteps, s=0.008):
-    """
-    cosine schedule
-    as proposed in https://openreview.net/forum?id=-NEXDKk8gZ
-    """
-    steps = timesteps + 1
-    t = torch.linspace(0, timesteps, steps, dtype=torch.float64) / timesteps
-    alphas_cumprod = torch.cos((t + s) / (1 + s) * math.pi * 0.5) ** 2
-    alphas_cumprod = alphas_cumprod / alphas_cumprod[0]
-    betas = 1 - (alphas_cumprod[1:] / alphas_cumprod[:-1])
-    return torch.clip(betas, 0, 0.999)
-
-
-def sigmoid_beta_schedule(timesteps, start=-3, end=3, tau=0.9, clamp_min=1e-5):
-    """
-    sigmoid schedule
-    proposed in https://arxiv.org/abs/2212.11972 - Figure 8
-    better for images > 64x64, when used during training
-    """
-    steps = timesteps + 1
-    t = torch.linspace(0, timesteps, steps, dtype=torch.float64) / timesteps
-    v_start = torch.tensor(start / tau).sigmoid()
-    v_end = torch.tensor(end / tau).sigmoid()
-    alphas_cumprod = (-((t * (end - start) + start) / tau).sigmoid() + v_end) / (v_end - v_start)
-    alphas_cumprod = alphas_cumprod / alphas_cumprod[0]
-    betas = 1 - (alphas_cumprod[1:] / alphas_cumprod[:-1])
-    return torch.clip(betas, 0, 0.999)
-
-
-def normalize_to_neg_one_to_one(x):
-    return x * 2.0 - 1.0
-
-
-def unnormalize_to_zero_to_one(x):
-    return (x + 1.0) / 2.0
-
-
-def right_pad_dims_to(x, t):
-    padding_dims = x.ndim - t.ndim
-    if padding_dims <= 0:
-        return t
-    return t.view(*t.shape, *((1,) * padding_dims))
-
-
-def dynamic_threshold_percentile(x, threshold=0.975):
-    """
-    dynamic thresholding, based on percentile
-    """
-    s = torch.quantile(rearrange(x, "b ... -> b (...)").abs(), threshold, dim=-1)
-    s.clamp_(min=1.0)
-    s = right_pad_dims_to(x, s)
-    x = x.clamp(-s, s) / s
-
-    return x
-
-
-class GaussianDiffusion(nn.Module):
-    def __init__(
-        self,
-        cfg,
-        schedule_fn_kwargs=dict(),
-        auto_normalize=False,
-        offset_noise_strength=0.0,  # https://www.crosslabs.org/blog/diffusion-with-offset-noise
-        min_snr_loss_weight=False,  # https://arxiv.org/abs/2303.09556
-    ):
-        super().__init__()
-
-        # load configs
-        beta_schedule = cfg.diffusion.schedule
-        timesteps = cfg.diffusion.timesteps
-        sampling_timesteps = cfg.diffusion.sampling_timesteps
-        ddim_sampling_eta = cfg.diffusion.ddim_sampling_eta
-        min_snr_gamma = cfg.diffusion.min_snr_gamma
-        self.reg_scale = cfg.diffusion.reg_scale
-
-        # setup networks
-        if cfg.model.type == "PVD":
-            self.model = PVCLionSmall(
-                out_dim=cfg.model.out_dim,
-                input_dim=cfg.model.in_dim,
-                npoints=cfg.data.npoints,
-                embed_dim=cfg.model.time_embed_dim,
-                use_att=cfg.model.use_attention,
-                dropout=cfg.model.dropout,
-                extra_feature_channels=cfg.model.extra_feature_channels,
-            ).cuda()
-        elif cfg.model.type == "Mink":
-            self.model = MinkUnet(
-                dim=cfg.model.time_embed_dim,
-                init_ds_factor=cfg.model.Mink.init_ds_factor,
-                D=cfg.model.Mink.D,
-                in_shape=[cfg.training.bs, cfg.model.in_dim, cfg.data.npoints],
-                out_dim=cfg.model.out_dim,
-                in_channels=cfg.model.in_dim + cfg.model.extra_feature_channels,
-                dim_mults=cfg.model.Mink.dim_mults,
-                downsampfactors=cfg.model.Mink.downsampfactors,
-                use_attention=cfg.model.use_attention,
-            ).cuda()
-        elif cfg.model.type == "SetTransformer":
-            set_transformer = SetTransformer(
-                n_layers=cfg.model.ST.layers,
-                feature_dim=cfg.model.ST.fdim,
-                num_inducers=cfg.model.ST.inducers,
-                t_embed_dim=1,
-            ).cuda()
-            self.model = LinearLift(
-                inner=set_transformer,
-                feature_dim=cfg.model.ST.fdim,
-                in_dim=cfg.model.in_dim + cfg.model.extra_feature_channels,
-                out_dim=cfg.model.out_dim,
-            ).cuda()
-        else:
-            raise NotImplementedError(cfg.unet)
-
-        logger.info(
-            f"Generated model with following number of params (M): {sum(p.numel() for p in self.model.parameters() if p.requires_grad) / 1e6:.2f}"
-        )
-
-        # dimensions
-        self.channels = cfg.data.nc
-        self.npoints = cfg.data.npoints
-        self.amp = cfg.training.amp
-
-        objective = cfg.diffusion.objective
-        self.objective = objective
-        self.self_condition = self.model.self_condition
-        self.dynamic_threshold = cfg.diffusion.dynamic_threshold
-        assert objective in {
-            "pred_noise",
-            "pred_x0",
-            "pred_v",
-        }, "objective must be either pred_noise (predict noise) or pred_x0 (predict image start) or pred_v (predict v [v-parameterization as defined in appendix D of progressive distillation paper, used in imagen-video successfully])"
-
-        if beta_schedule == "linear":
-            beta_schedule_fn = linear_beta_schedule
-        elif beta_schedule == "cosine":
-            beta_schedule_fn = cosine_beta_schedule
-        elif beta_schedule == "sigmoid":
-            beta_schedule_fn = sigmoid_beta_schedule
-        else:
-            raise ValueError(f"unknown beta schedule {beta_schedule}")
-
-        betas = beta_schedule_fn(timesteps, **schedule_fn_kwargs)
-
-        alphas = 1.0 - betas
-        alphas_cumprod = torch.cumprod(alphas, dim=0)
-        alphas_cumprod_prev = F.pad(alphas_cumprod[:-1], (1, 0), value=1.0)
-
-        (timesteps,) = betas.shape
-        self.num_timesteps = int(timesteps)
-        self.timesteps_clip = int(cfg.diffusion.timesteps_clip)
-
-        # sampling related parameters
-
-        self.sampling_timesteps = default(
-            sampling_timesteps, timesteps
-        )  # default num sampling timesteps to number of timesteps at training
-
-        assert self.sampling_timesteps <= timesteps
-        self.is_ddim_sampling = self.sampling_timesteps < timesteps
-        self.ddim_sampling_eta = ddim_sampling_eta
-
-        # helper function to register buffer from float64 to float32
-
-        register_buffer = lambda name, val: self.register_buffer(name, val.to(torch.float32))
-
-        register_buffer("betas", betas)
-        register_buffer("alphas_cumprod", alphas_cumprod)
-        register_buffer("alphas_cumprod_prev", alphas_cumprod_prev)
-
-        # calculations for diffusion q(x_t | x_{t-1}) and others
-
-        register_buffer("sqrt_alphas_cumprod", torch.sqrt(alphas_cumprod))
-        register_buffer("sqrt_one_minus_alphas_cumprod", torch.sqrt(1.0 - alphas_cumprod))
-        register_buffer("log_one_minus_alphas_cumprod", torch.log(1.0 - alphas_cumprod))
-        register_buffer("sqrt_recip_alphas_cumprod", torch.sqrt(1.0 / alphas_cumprod))
-        register_buffer("sqrt_recipm1_alphas_cumprod", torch.sqrt(1.0 / alphas_cumprod - 1))
-
-        # calculations for posterior q(x_{t-1} | x_t, x_0)
-
-        posterior_variance = betas * (1.0 - alphas_cumprod_prev) / (1.0 - alphas_cumprod)
-
-        # above: equal to 1. / (1. / (1. - alpha_cumprod_tm1) + alpha_t / beta_t)
-
-        register_buffer("posterior_variance", posterior_variance)
-
-        # below: log calculation clipped because the posterior variance is 0 at the beginning of the diffusion chain
-
-        register_buffer(
-            "posterior_log_variance_clipped",
-            torch.log(posterior_variance.clamp(min=1e-20)),
-        )
-        register_buffer(
-            "posterior_mean_coef1",
-            betas * torch.sqrt(alphas_cumprod_prev) / (1.0 - alphas_cumprod),
-        )
-        register_buffer(
-            "posterior_mean_coef2",
-            (1.0 - alphas_cumprod_prev) * torch.sqrt(alphas) / (1.0 - alphas_cumprod),
-        )
-
-        # offset noise strength - in blogpost, they claimed 0.1 was ideal
-
-        self.offset_noise_strength = offset_noise_strength
-
-        # derive loss weight
-        # snr - signal noise ratio
-
-        snr = alphas_cumprod / (1 - alphas_cumprod)
-
-        # https://arxiv.org/abs/2303.09556
-
-        maybe_clipped_snr = snr.clone()
-        if min_snr_loss_weight:
-            maybe_clipped_snr.clamp_(max=min_snr_gamma)
-
-        if objective == "pred_noise":
-            register_buffer("loss_weight", maybe_clipped_snr / snr)
-        elif objective == "pred_x0":
-            register_buffer("loss_weight", maybe_clipped_snr)
-        elif objective == "pred_v":
-            register_buffer("loss_weight", maybe_clipped_snr / (snr + 1))
-
-        # auto-normalization of data [0, 1] -> [-1, 1] - can turn off by setting it to be False
-        self.normalize = normalize_to_neg_one_to_one if auto_normalize else identity
-        self.unnormalize = unnormalize_to_zero_to_one if auto_normalize else identity
-
-    @property
-    def device(self):
-        return self.betas.device
-
-    def multi_gpu_wrapper(self, f):
-        self.model = f(self.model)
-
-    def train(self):
-        self.model.train()
-
-    def eval(self):
-        self.model.eval()
-
-    def predict_start_from_noise(self, x_t, t, noise):
-        return (
-            extract(self.sqrt_recip_alphas_cumprod, t, x_t.shape) * x_t
-            - extract(self.sqrt_recipm1_alphas_cumprod, t, x_t.shape) * noise
-        )
-
-    def predict_noise_from_start(self, x_t, t, x0):
-        return (extract(self.sqrt_recip_alphas_cumprod, t, x_t.shape) * x_t - x0) / extract(
-            self.sqrt_recipm1_alphas_cumprod, t, x_t.shape
-        )
-
-    def predict_v(self, x_start, t, noise):
-        return (
-            extract(self.sqrt_alphas_cumprod, t, x_start.shape) * noise
-            - extract(self.sqrt_one_minus_alphas_cumprod, t, x_start.shape) * x_start
-        )
-
-    def predict_start_from_v(self, x_t, t, v):
-        return (
-            extract(self.sqrt_alphas_cumprod, t, x_t.shape) * x_t
-            - extract(self.sqrt_one_minus_alphas_cumprod, t, x_t.shape) * v
-        )
-
-    def q_posterior(self, x_start, x_t, t):
-        posterior_mean = (
-            extract(self.posterior_mean_coef1, t, x_t.shape) * x_start
-            + extract(self.posterior_mean_coef2, t, x_t.shape) * x_t
-        )
-        posterior_variance = extract(self.posterior_variance, t, x_t.shape)
-        posterior_log_variance_clipped = extract(self.posterior_log_variance_clipped, t, x_t.shape)
-        return posterior_mean, posterior_variance, posterior_log_variance_clipped
-
-    def model_predictions(
-        self,
-        x,
-        t,
-        cond=None,
-        x_self_cond=None,
-        clip_x_start=False,
-        rederive_pred_noise=True,
-    ):
-        model_output = self.model(x, t, cond=cond, x_self_cond=x_self_cond)
-
-        pred_noise, x_start = self.to_noise_and_xstart(
-            model_output,
-            x,
-            t,
-            clip_x_start=clip_x_start,
-            rederive_pred_noise=rederive_pred_noise,
-        )
-
-        return ModelPrediction(pred_noise, x_start)
-
-    def to_noise_and_xstart(self, model_output, x, t, clip_x_start=False, rederive_pred_noise=False):
-        # setup clipping
-        if not self.dynamic_threshold:
-            maybe_clip = partial(torch.clamp, min=-3.0, max=3.0) if clip_x_start else identity
-        else:
-            maybe_clip = dynamic_threshold_percentile if clip_x_start else identity
-
-        if self.objective == "pred_noise":
-            pred_noise = model_output
-            x_start = self.predict_start_from_noise(x, t, pred_noise)
-            x_start = maybe_clip(x_start)
-
-            if clip_x_start and rederive_pred_noise:
-                pred_noise = self.predict_noise_from_start(x, t, x_start)
-
-        elif self.objective == "pred_x0":
-            x_start = model_output
-            x_start = maybe_clip(x_start)
-            pred_noise = self.predict_noise_from_start(x, t, x_start)
-
-        elif self.objective == "pred_v":
-            v = model_output
-            x_start = self.predict_start_from_v(x, t, v)
-            x_start = maybe_clip(x_start)
-            pred_noise = self.predict_noise_from_start(x, t, x_start)
-
-        return pred_noise, x_start
-
-    def p_mean_variance(self, x, t, cond=None, x_self_cond=None, clip_denoised=False):
-        preds = self.model_predictions(x, t, cond=cond, x_self_cond=x_self_cond, clip_x_start=clip_denoised)
-        x_start = preds.pred_x_start
-
-        if clip_denoised:
-            x_start.clamp_(-1.0, 1.0)
-        elif self.dynamic_threshold:
-            x_start = dynamic_threshold_percentile(x_start)
-
-        model_mean, posterior_variance, posterior_log_variance = self.q_posterior(x_start=x_start, x_t=x, t=t)
-        return model_mean, posterior_variance, posterior_log_variance, x_start
-
-    @torch.inference_mode()
-    def p_sample(self, x, t: int, cond=None, x_self_cond=None, clip=False):
-        b, *_, device = *x.shape, self.device
-        batched_times = torch.full((b,), t, device=device, dtype=torch.long)
-        model_mean, _, model_log_variance, x_start = self.p_mean_variance(
-            x=x, t=batched_times, cond=cond, x_self_cond=x_self_cond, clip_denoised=clip
-        )
-        noise = torch.randn_like(x) if t > 0 else 0.0  # no noise if t == 0
-        pred_img = model_mean + (0.5 * model_log_variance).exp() * noise
-        return pred_img, x_start
-
-    @torch.inference_mode()
-    def p_sample_loop(self, shape, cond=None, hint=None, save_every=0, clip=False, *args, **kwargs):
-        img = torch.randn(shape, device=self.device)
-
-        total_steps = min(self.num_timesteps, self.timesteps_clip)
-
-        # generate start by hint if hint is not None
-        # this is done by diffusing the hint the same way as trainig samples
-        if hint is not None:
-            with torch.no_grad():
-                t = total_steps - 1
-                t = torch.tensor([t], device=self.device).long()
-                t = repeat(t, "1 -> b", b=shape[0])
-                img, alphas, sigmas = self.q_sample(x_start=hint, noise=img, t=t, return_alphas_simgas=True)
-
-        imgs = [img]
-
-        x_start = None  # TODO add back self conditioning
-        sample_step = 0
-
-        for t in tqdm(
-            reversed(range(0, total_steps)),
-            desc="sampling loop time step",
-            total=total_steps,
-        ):
-            self_cond = x_start if self.self_condition else None
-            img, x_start = self.p_sample(img, t, cond=cond, x_self_cond=self_cond, clip=clip)
-            if save_every and ((sample_step + 1) % save_every == 0):
-                imgs.append(img)
-            sample_step += 1
-
-        ret = img if not save_every else imgs
-
-        return ret
-
-    @torch.inference_mode()
-    def ddim_sample(self, shape, cond=None, hint=None, save_every=0, clip=False, *args, **kwargs):
-        # extract potential timestep clipping
-        total_steps = min(self.num_timesteps, self.timesteps_clip)
-
-        times = torch.linspace(-1, total_steps - 1, steps=total_steps + 1)
-        times = list(reversed(times.int().tolist()))
-        time_pairs = list(zip(times[:-1], times[1:]))
-
-        img = torch.randn(shape, device=self.device)
-
-        # generate start by hint if hint is not None
-        # this is done by diffusing the hint the same way as trainig samples
-        if hint is not None:
-            with torch.no_grad():
-                t = torch.tensor([total_steps - 1], device=self.device).long()
-                t = repeat(t, "1 -> b", b=shape[0])
-                img = self.q_sample(x_start=hint, noise=img, t=t)
-
-        x_start = None
-        # set saving
-        imgs = [img]
-        sample_step = 0
-
-        for time, time_next in tqdm(time_pairs, desc="sampling loop time step"):
-            time_cond = torch.full((shape[0],), time, device=self.device, dtype=torch.long)
-            self_cond = x_start if self.self_condition else None
-            pred_noise, x_start, *_ = self.model_predictions(
-                x=img, t=time_cond, cond=cond, x_self_cond=self_cond, clip_x_start=clip
-            )
-
-            if time_next < 0:
-                img = x_start
-                imgs.append(img)
-                continue
-
-            alpha = self.alphas_cumprod[time]
-            alpha_next = self.alphas_cumprod[time_next]
-
-            sigma = self.ddim_sampling_eta * ((1 - alpha / alpha_next) * (1 - alpha_next) / (1 - alpha)).sqrt()
-            c = (1 - alpha_next - sigma**2).sqrt()
-
-            noise = torch.randn_like(img)
-
-            img = x_start * alpha_next.sqrt() + c * pred_noise + sigma * noise
-
-            if save_every and ((sample_step + 1) % save_every == 0):
-                imgs.append(img)
-
-            sample_step += 1
-
-        ret = img if not save_every else imgs
-        # ret = self.unnormalize(ret)
-
-        return ret
-
-    @torch.inference_mode()
-    def sample(self, shape, freq=0, cond=None, clip=False, hint=None, *args, **kwargs):
-        if freq > 0 and freq <= 1:
-            save_every = int(self.sampling_timesteps * freq)
-        else:
-            save_every = 0
-
-        sample_fn = self.p_sample_loop if not self.is_ddim_sampling else self.ddim_sample
-
-        # savety batch size check
-        if cond is not None:
-            if shape[0] != cond.shape[0]:
-                min_bs = min(shape[0], cond.shape[0])
-                shape = (min_bs, *shape[1:])
-                cond = cond[:min_bs] if cond is not None else None
-        if hint is not None:
-            if shape[0] != hint.shape[0]:
-                min_bs = min(shape[0], hint.shape[0])
-                shape = (min_bs, *shape[1:])
-<<<<<<< HEAD
-                hint = hint[:min_bs]
-                cond = cond[:min_bs] if cond is not None else None
-
-=======
-                hint = hint[:min_bs] if hint is not None else None
-                cond = cond[:min_bs] if cond is not None else None
-        
->>>>>>> 380617a8
-        return sample_fn(
-            shape,
-            cond=cond,
-            hint=hint,
-            save_every=save_every,
-            clip=clip,
-            *args,
-            **kwargs,
-        )
-
-    @torch.inference_mode()
-    def interpolate(self, x1, x2, t=None, lam=0.5):
-        b, *_, device = *x1.shape, x1.device
-        t = default(t, self.num_timesteps - 1)
-
-        assert x1.shape == x2.shape
-
-        t_batched = torch.full((b,), t, device=device)
-        xt1, xt2 = map(lambda x: self.q_sample(x, t=t_batched), (x1, x2))
-
-        img = (1 - lam) * xt1 + lam * xt2
-
-        x_start = None
-
-        for i in tqdm(reversed(range(0, t)), desc="interpolation sample time step", total=t):
-            self_cond = x_start if self.self_condition else None
-            img, x_start = self.p_sample(img, i, self_cond)
-
-        return img
-
-    @autocast(enabled=False)
-    def q_sample(self, x_start, t, noise=None, return_alphas_simgas=False):
-        noise = default(noise, lambda: torch.randn_like(x_start))
-        alphas = extract(self.sqrt_alphas_cumprod, t, x_start.shape)
-        sigmas = extract(self.sqrt_one_minus_alphas_cumprod, t, x_start.shape)
-        noised_x = alphas * x_start + sigmas * noise
-        if return_alphas_simgas:
-            return noised_x, alphas, sigmas
-        else:
-            return noised_x
-
-    def p_losses(self, x_start, t, cond=None, noise=None, offset_noise_strength=None):
-        noise = default(noise, lambda: torch.randn_like(x_start))
-
-        # offset noise - https://www.crosslabs.org/blog/diffusion-with-offset-noise
-
-        offset_noise_strength = default(offset_noise_strength, self.offset_noise_strength)
-
-        if offset_noise_strength > 0.0:
-            offset_noise = torch.randn(x_start.shape[:2], device=self.device)
-            noise += offset_noise_strength * rearrange(offset_noise, "b c -> b c 1 1")
-
-        # noise sample
-        x, alphas, sigmas = self.q_sample(x_start=x_start, t=t, noise=noise, return_alphas_simgas=True)
-
-        # if doing self-conditioning, 50% of the time, predict x_start from current set of times
-        # and condition with unet with that
-        # this technique will slow down training by 25%, but seems to lower FID significantly
-
-        x_self_cond = None
-        if self.self_condition and random() < 0.5:
-            with torch.no_grad():
-                x_self_cond = self.model_predictions(x, t, cond=cond).pred_x_start
-                x_self_cond.detach_()
-
-        with autocast(enabled=self.amp):
-            model_out = self.model(x, t, cond=cond, x_self_cond=x_self_cond)
-
-            if self.objective == "pred_noise":
-                target = noise
-            elif self.objective == "pred_x0":
-                target = x_start
-            elif self.objective == "pred_v":
-                v = self.predict_v(x_start, t, noise)
-                target = v
-            else:
-                raise ValueError(f"unknown objective {self.objective}")
-
-            mse_loss = F.mse_loss(model_out, target, reduction="none")
-            mse_loss = reduce(mse_loss, "b ... -> b", "mean")
-            mse_loss = mse_loss * extract(self.loss_weight, t, mse_loss.shape)
-            mse_loss = mse_loss.mean()
-            loss = mse_loss
-
-            if self.reg_scale > 0:
-                # calculate additional projectiom loss on the x0
-                model_pred_noise, model_pred_x0 = self.to_noise_and_xstart(
-                    model_out, x, t, clip_x_start=False, rederive_pred_noise=False
-                )
-                proj_loss = projection_loss(x_start, model_pred_x0)
-                proj_loss_scale = get_scaling(alphas / sigmas)
-                proj_loss_scale = torch.where(t >= 800, torch.zeros_like(proj_loss_scale), proj_loss_scale)
-                proj_loss = proj_loss * proj_loss_scale
-                proj_loss = proj_loss.mean()
-                loss += self.reg_scale * proj_loss
-
-        return loss
-
-    def forward(self, input, cond=None, *args, **kwargs):
-        B, D, N, device = *input.shape, input.device
-
-        # sample timestep randomly from [0,T] or [0,T_clip]. The second option is to keep the noisy sample close the the target
-        t = torch.randint(0, min(self.num_timesteps, self.timesteps_clip), (B,), device=device).long()
-
-        return self.p_losses(x_start=input, t=t, cond=cond, *args, **kwargs)
+import math
+from collections import namedtuple
+from functools import partial
+from random import random
+
+import torch
+import torch.nn.functional as F
+from einops import rearrange, reduce, repeat
+from torch import nn
+from torch.cuda.amp import autocast
+from tqdm import tqdm
+from utils.losses import get_scaling, projection_loss
+
+try:
+    from .unet_mink import MinkUnet
+except:
+    pass
+
+from .unet_pointvoxel import PVCLionSmall
+from gecco_torch.models.linear_lift import LinearLift
+from gecco_torch.models.set_transformer import SetTransformer
+
+ModelPrediction = namedtuple("ModelPrediction", ["pred_noise", "pred_x_start"])
+from loguru import logger
+
+
+# gaussian diffusion trainer class
+def exists(x):
+    return x is not None
+
+
+def default(val, d):
+    if exists(val):
+        return val
+    return d() if callable(d) else d
+
+
+def extract(a, t, x_shape):
+    b, *_ = t.shape
+    out = a.gather(-1, t)
+    return out.reshape(b, *((1,) * (len(x_shape) - 1)))
+
+
+def identity(t, *args, **kwargs):
+    return t
+
+
+def linear_beta_schedule(timesteps):
+    """
+    linear schedule, proposed in original ddpm paper
+    """
+    scale = 1000 / timesteps
+    beta_start = scale * 0.0001
+    beta_end = scale * 0.02
+    return torch.linspace(beta_start, beta_end, timesteps, dtype=torch.float64)
+
+
+def cosine_beta_schedule(timesteps, s=0.008):
+    """
+    cosine schedule
+    as proposed in https://openreview.net/forum?id=-NEXDKk8gZ
+    """
+    steps = timesteps + 1
+    t = torch.linspace(0, timesteps, steps, dtype=torch.float64) / timesteps
+    alphas_cumprod = torch.cos((t + s) / (1 + s) * math.pi * 0.5) ** 2
+    alphas_cumprod = alphas_cumprod / alphas_cumprod[0]
+    betas = 1 - (alphas_cumprod[1:] / alphas_cumprod[:-1])
+    return torch.clip(betas, 0, 0.999)
+
+
+def sigmoid_beta_schedule(timesteps, start=-3, end=3, tau=0.9, clamp_min=1e-5):
+    """
+    sigmoid schedule
+    proposed in https://arxiv.org/abs/2212.11972 - Figure 8
+    better for images > 64x64, when used during training
+    """
+    steps = timesteps + 1
+    t = torch.linspace(0, timesteps, steps, dtype=torch.float64) / timesteps
+    v_start = torch.tensor(start / tau).sigmoid()
+    v_end = torch.tensor(end / tau).sigmoid()
+    alphas_cumprod = (-((t * (end - start) + start) / tau).sigmoid() + v_end) / (v_end - v_start)
+    alphas_cumprod = alphas_cumprod / alphas_cumprod[0]
+    betas = 1 - (alphas_cumprod[1:] / alphas_cumprod[:-1])
+    return torch.clip(betas, 0, 0.999)
+
+
+def normalize_to_neg_one_to_one(x):
+    return x * 2.0 - 1.0
+
+
+def unnormalize_to_zero_to_one(x):
+    return (x + 1.0) / 2.0
+
+
+def right_pad_dims_to(x, t):
+    padding_dims = x.ndim - t.ndim
+    if padding_dims <= 0:
+        return t
+    return t.view(*t.shape, *((1,) * padding_dims))
+
+
+def dynamic_threshold_percentile(x, threshold=0.975):
+    """
+    dynamic thresholding, based on percentile
+    """
+    s = torch.quantile(rearrange(x, "b ... -> b (...)").abs(), threshold, dim=-1)
+    s.clamp_(min=1.0)
+    s = right_pad_dims_to(x, s)
+    x = x.clamp(-s, s) / s
+
+    return x
+
+
+class GaussianDiffusion(nn.Module):
+    def __init__(
+        self,
+        cfg,
+        schedule_fn_kwargs=dict(),
+        auto_normalize=False,
+        offset_noise_strength=0.0,  # https://www.crosslabs.org/blog/diffusion-with-offset-noise
+        min_snr_loss_weight=False,  # https://arxiv.org/abs/2303.09556
+    ):
+        super().__init__()
+
+        # load configs
+        beta_schedule = cfg.diffusion.schedule
+        timesteps = cfg.diffusion.timesteps
+        sampling_timesteps = cfg.diffusion.sampling_timesteps
+        ddim_sampling_eta = cfg.diffusion.ddim_sampling_eta
+        min_snr_gamma = cfg.diffusion.min_snr_gamma
+        self.reg_scale = cfg.diffusion.reg_scale
+
+        # setup networks
+        if cfg.model.type == "PVD":
+            self.model = PVCLionSmall(
+                out_dim=cfg.model.out_dim,
+                input_dim=cfg.model.in_dim,
+                npoints=cfg.data.npoints,
+                embed_dim=cfg.model.time_embed_dim,
+                use_att=cfg.model.use_attention,
+                dropout=cfg.model.dropout,
+                extra_feature_channels=cfg.model.extra_feature_channels,
+            ).cuda()
+        elif cfg.model.type == "Mink":
+            self.model = MinkUnet(
+                dim=cfg.model.time_embed_dim,
+                init_ds_factor=cfg.model.Mink.init_ds_factor,
+                D=cfg.model.Mink.D,
+                in_shape=[cfg.training.bs, cfg.model.in_dim, cfg.data.npoints],
+                out_dim=cfg.model.out_dim,
+                in_channels=cfg.model.in_dim + cfg.model.extra_feature_channels,
+                dim_mults=cfg.model.Mink.dim_mults,
+                downsampfactors=cfg.model.Mink.downsampfactors,
+                use_attention=cfg.model.use_attention,
+            ).cuda()
+        elif cfg.model.type == "SetTransformer":
+            set_transformer = SetTransformer(
+                n_layers=cfg.model.ST.layers,
+                feature_dim=cfg.model.ST.fdim,
+                num_inducers=cfg.model.ST.inducers,
+                t_embed_dim=1,
+            ).cuda()
+            self.model = LinearLift(
+                inner=set_transformer,
+                feature_dim=cfg.model.ST.fdim,
+                in_dim=cfg.model.in_dim + cfg.model.extra_feature_channels,
+                out_dim=cfg.model.out_dim,
+            ).cuda()
+        else:
+            raise NotImplementedError(cfg.unet)
+
+        logger.info(
+            f"Generated model with following number of params (M): {sum(p.numel() for p in self.model.parameters() if p.requires_grad) / 1e6:.2f}"
+        )
+
+        # dimensions
+        self.channels = cfg.data.nc
+        self.npoints = cfg.data.npoints
+        self.amp = cfg.training.amp
+
+        objective = cfg.diffusion.objective
+        self.objective = objective
+        self.self_condition = self.model.self_condition
+        self.dynamic_threshold = cfg.diffusion.dynamic_threshold
+        assert objective in {
+            "pred_noise",
+            "pred_x0",
+            "pred_v",
+        }, "objective must be either pred_noise (predict noise) or pred_x0 (predict image start) or pred_v (predict v [v-parameterization as defined in appendix D of progressive distillation paper, used in imagen-video successfully])"
+
+        if beta_schedule == "linear":
+            beta_schedule_fn = linear_beta_schedule
+        elif beta_schedule == "cosine":
+            beta_schedule_fn = cosine_beta_schedule
+        elif beta_schedule == "sigmoid":
+            beta_schedule_fn = sigmoid_beta_schedule
+        else:
+            raise ValueError(f"unknown beta schedule {beta_schedule}")
+
+        betas = beta_schedule_fn(timesteps, **schedule_fn_kwargs)
+
+        alphas = 1.0 - betas
+        alphas_cumprod = torch.cumprod(alphas, dim=0)
+        alphas_cumprod_prev = F.pad(alphas_cumprod[:-1], (1, 0), value=1.0)
+
+        (timesteps,) = betas.shape
+        self.num_timesteps = int(timesteps)
+        self.timesteps_clip = int(cfg.diffusion.timesteps_clip)
+
+        # sampling related parameters
+
+        self.sampling_timesteps = default(
+            sampling_timesteps, timesteps
+        )  # default num sampling timesteps to number of timesteps at training
+
+        assert self.sampling_timesteps <= timesteps
+        self.is_ddim_sampling = self.sampling_timesteps < timesteps
+        self.ddim_sampling_eta = ddim_sampling_eta
+
+        # helper function to register buffer from float64 to float32
+
+        register_buffer = lambda name, val: self.register_buffer(name, val.to(torch.float32))
+
+        register_buffer("betas", betas)
+        register_buffer("alphas_cumprod", alphas_cumprod)
+        register_buffer("alphas_cumprod_prev", alphas_cumprod_prev)
+
+        # calculations for diffusion q(x_t | x_{t-1}) and others
+
+        register_buffer("sqrt_alphas_cumprod", torch.sqrt(alphas_cumprod))
+        register_buffer("sqrt_one_minus_alphas_cumprod", torch.sqrt(1.0 - alphas_cumprod))
+        register_buffer("log_one_minus_alphas_cumprod", torch.log(1.0 - alphas_cumprod))
+        register_buffer("sqrt_recip_alphas_cumprod", torch.sqrt(1.0 / alphas_cumprod))
+        register_buffer("sqrt_recipm1_alphas_cumprod", torch.sqrt(1.0 / alphas_cumprod - 1))
+
+        # calculations for posterior q(x_{t-1} | x_t, x_0)
+
+        posterior_variance = betas * (1.0 - alphas_cumprod_prev) / (1.0 - alphas_cumprod)
+
+        # above: equal to 1. / (1. / (1. - alpha_cumprod_tm1) + alpha_t / beta_t)
+
+        register_buffer("posterior_variance", posterior_variance)
+
+        # below: log calculation clipped because the posterior variance is 0 at the beginning of the diffusion chain
+
+        register_buffer(
+            "posterior_log_variance_clipped",
+            torch.log(posterior_variance.clamp(min=1e-20)),
+        )
+        register_buffer(
+            "posterior_mean_coef1",
+            betas * torch.sqrt(alphas_cumprod_prev) / (1.0 - alphas_cumprod),
+        )
+        register_buffer(
+            "posterior_mean_coef2",
+            (1.0 - alphas_cumprod_prev) * torch.sqrt(alphas) / (1.0 - alphas_cumprod),
+        )
+
+        # offset noise strength - in blogpost, they claimed 0.1 was ideal
+
+        self.offset_noise_strength = offset_noise_strength
+
+        # derive loss weight
+        # snr - signal noise ratio
+
+        snr = alphas_cumprod / (1 - alphas_cumprod)
+
+        # https://arxiv.org/abs/2303.09556
+
+        maybe_clipped_snr = snr.clone()
+        if min_snr_loss_weight:
+            maybe_clipped_snr.clamp_(max=min_snr_gamma)
+
+        if objective == "pred_noise":
+            register_buffer("loss_weight", maybe_clipped_snr / snr)
+        elif objective == "pred_x0":
+            register_buffer("loss_weight", maybe_clipped_snr)
+        elif objective == "pred_v":
+            register_buffer("loss_weight", maybe_clipped_snr / (snr + 1))
+
+        # auto-normalization of data [0, 1] -> [-1, 1] - can turn off by setting it to be False
+        self.normalize = normalize_to_neg_one_to_one if auto_normalize else identity
+        self.unnormalize = unnormalize_to_zero_to_one if auto_normalize else identity
+
+    @property
+    def device(self):
+        return self.betas.device
+
+    def multi_gpu_wrapper(self, f):
+        self.model = f(self.model)
+
+    def train(self):
+        self.model.train()
+
+    def eval(self):
+        self.model.eval()
+
+    def predict_start_from_noise(self, x_t, t, noise):
+        return (
+            extract(self.sqrt_recip_alphas_cumprod, t, x_t.shape) * x_t
+            - extract(self.sqrt_recipm1_alphas_cumprod, t, x_t.shape) * noise
+        )
+
+    def predict_noise_from_start(self, x_t, t, x0):
+        return (extract(self.sqrt_recip_alphas_cumprod, t, x_t.shape) * x_t - x0) / extract(
+            self.sqrt_recipm1_alphas_cumprod, t, x_t.shape
+        )
+
+    def predict_v(self, x_start, t, noise):
+        return (
+            extract(self.sqrt_alphas_cumprod, t, x_start.shape) * noise
+            - extract(self.sqrt_one_minus_alphas_cumprod, t, x_start.shape) * x_start
+        )
+
+    def predict_start_from_v(self, x_t, t, v):
+        return (
+            extract(self.sqrt_alphas_cumprod, t, x_t.shape) * x_t
+            - extract(self.sqrt_one_minus_alphas_cumprod, t, x_t.shape) * v
+        )
+
+    def q_posterior(self, x_start, x_t, t):
+        posterior_mean = (
+            extract(self.posterior_mean_coef1, t, x_t.shape) * x_start
+            + extract(self.posterior_mean_coef2, t, x_t.shape) * x_t
+        )
+        posterior_variance = extract(self.posterior_variance, t, x_t.shape)
+        posterior_log_variance_clipped = extract(self.posterior_log_variance_clipped, t, x_t.shape)
+        return posterior_mean, posterior_variance, posterior_log_variance_clipped
+
+    def model_predictions(
+        self,
+        x,
+        t,
+        cond=None,
+        x_self_cond=None,
+        clip_x_start=False,
+        rederive_pred_noise=True,
+    ):
+        model_output = self.model(x, t, cond=cond, x_self_cond=x_self_cond)
+
+        pred_noise, x_start = self.to_noise_and_xstart(
+            model_output,
+            x,
+            t,
+            clip_x_start=clip_x_start,
+            rederive_pred_noise=rederive_pred_noise,
+        )
+
+        return ModelPrediction(pred_noise, x_start)
+
+    def to_noise_and_xstart(self, model_output, x, t, clip_x_start=False, rederive_pred_noise=False):
+        # setup clipping
+        if not self.dynamic_threshold:
+            maybe_clip = partial(torch.clamp, min=-3.0, max=3.0) if clip_x_start else identity
+        else:
+            maybe_clip = dynamic_threshold_percentile if clip_x_start else identity
+
+        if self.objective == "pred_noise":
+            pred_noise = model_output
+            x_start = self.predict_start_from_noise(x, t, pred_noise)
+            x_start = maybe_clip(x_start)
+
+            if clip_x_start and rederive_pred_noise:
+                pred_noise = self.predict_noise_from_start(x, t, x_start)
+
+        elif self.objective == "pred_x0":
+            x_start = model_output
+            x_start = maybe_clip(x_start)
+            pred_noise = self.predict_noise_from_start(x, t, x_start)
+
+        elif self.objective == "pred_v":
+            v = model_output
+            x_start = self.predict_start_from_v(x, t, v)
+            x_start = maybe_clip(x_start)
+            pred_noise = self.predict_noise_from_start(x, t, x_start)
+
+        return pred_noise, x_start
+
+    def p_mean_variance(self, x, t, cond=None, x_self_cond=None, clip_denoised=False):
+        preds = self.model_predictions(x, t, cond=cond, x_self_cond=x_self_cond, clip_x_start=clip_denoised)
+        x_start = preds.pred_x_start
+
+        if clip_denoised:
+            x_start.clamp_(-1.0, 1.0)
+        elif self.dynamic_threshold:
+            x_start = dynamic_threshold_percentile(x_start)
+
+        model_mean, posterior_variance, posterior_log_variance = self.q_posterior(x_start=x_start, x_t=x, t=t)
+        return model_mean, posterior_variance, posterior_log_variance, x_start
+
+    @torch.inference_mode()
+    def p_sample(self, x, t: int, cond=None, x_self_cond=None, clip=False):
+        b, *_, device = *x.shape, self.device
+        batched_times = torch.full((b,), t, device=device, dtype=torch.long)
+        model_mean, _, model_log_variance, x_start = self.p_mean_variance(
+            x=x, t=batched_times, cond=cond, x_self_cond=x_self_cond, clip_denoised=clip
+        )
+        noise = torch.randn_like(x) if t > 0 else 0.0  # no noise if t == 0
+        pred_img = model_mean + (0.5 * model_log_variance).exp() * noise
+        return pred_img, x_start
+
+    @torch.inference_mode()
+    def p_sample_loop(self, shape, cond=None, hint=None, save_every=0, clip=False, *args, **kwargs):
+        img = torch.randn(shape, device=self.device)
+
+        total_steps = min(self.num_timesteps, self.timesteps_clip)
+
+        # generate start by hint if hint is not None
+        # this is done by diffusing the hint the same way as trainig samples
+        if hint is not None:
+            with torch.no_grad():
+                t = total_steps - 1
+                t = torch.tensor([t], device=self.device).long()
+                t = repeat(t, "1 -> b", b=shape[0])
+                img, alphas, sigmas = self.q_sample(x_start=hint, noise=img, t=t, return_alphas_simgas=True)
+
+        imgs = [img]
+
+        x_start = None  # TODO add back self conditioning
+        sample_step = 0
+
+        for t in tqdm(
+            reversed(range(0, total_steps)),
+            desc="sampling loop time step",
+            total=total_steps,
+        ):
+            self_cond = x_start if self.self_condition else None
+            img, x_start = self.p_sample(img, t, cond=cond, x_self_cond=self_cond, clip=clip)
+            if save_every and ((sample_step + 1) % save_every == 0):
+                imgs.append(img)
+            sample_step += 1
+
+        ret = img if not save_every else imgs
+
+        return ret
+
+    @torch.inference_mode()
+    def ddim_sample(self, shape, cond=None, hint=None, save_every=0, clip=False, *args, **kwargs):
+        # extract potential timestep clipping
+        total_steps = min(self.num_timesteps, self.timesteps_clip)
+
+        times = torch.linspace(-1, total_steps - 1, steps=total_steps + 1)
+        times = list(reversed(times.int().tolist()))
+        time_pairs = list(zip(times[:-1], times[1:]))
+
+        img = torch.randn(shape, device=self.device)
+
+        # generate start by hint if hint is not None
+        # this is done by diffusing the hint the same way as trainig samples
+        if hint is not None:
+            with torch.no_grad():
+                t = torch.tensor([total_steps - 1], device=self.device).long()
+                t = repeat(t, "1 -> b", b=shape[0])
+                img = self.q_sample(x_start=hint, noise=img, t=t)
+
+        x_start = None
+        # set saving
+        imgs = [img]
+        sample_step = 0
+
+        for time, time_next in tqdm(time_pairs, desc="sampling loop time step"):
+            time_cond = torch.full((shape[0],), time, device=self.device, dtype=torch.long)
+            self_cond = x_start if self.self_condition else None
+            pred_noise, x_start, *_ = self.model_predictions(
+                x=img, t=time_cond, cond=cond, x_self_cond=self_cond, clip_x_start=clip
+            )
+
+            if time_next < 0:
+                img = x_start
+                imgs.append(img)
+                continue
+
+            alpha = self.alphas_cumprod[time]
+            alpha_next = self.alphas_cumprod[time_next]
+
+            sigma = self.ddim_sampling_eta * ((1 - alpha / alpha_next) * (1 - alpha_next) / (1 - alpha)).sqrt()
+            c = (1 - alpha_next - sigma**2).sqrt()
+
+            noise = torch.randn_like(img)
+
+            img = x_start * alpha_next.sqrt() + c * pred_noise + sigma * noise
+
+            if save_every and ((sample_step + 1) % save_every == 0):
+                imgs.append(img)
+
+            sample_step += 1
+
+        ret = img if not save_every else imgs
+        # ret = self.unnormalize(ret)
+
+        return ret
+
+    @torch.inference_mode()
+    def sample(self, shape, freq=0, cond=None, clip=False, hint=None, *args, **kwargs):
+        if freq > 0 and freq <= 1:
+            save_every = int(self.sampling_timesteps * freq)
+        else:
+            save_every = 0
+
+        sample_fn = self.p_sample_loop if not self.is_ddim_sampling else self.ddim_sample
+
+        # savety batch size check
+        if cond is not None:
+            if shape[0] != cond.shape[0]:
+                min_bs = min(shape[0], cond.shape[0])
+                shape = (min_bs, *shape[1:])
+                cond = cond[:min_bs] if cond is not None else None
+        if hint is not None:
+            if shape[0] != hint.shape[0]:
+                min_bs = min(shape[0], hint.shape[0])
+                shape = (min_bs, *shape[1:])
+                hint = hint[:min_bs] if hint is not None else None
+                cond = cond[:min_bs] if cond is not None else None
+
+        return sample_fn(
+            shape,
+            cond=cond,
+            hint=hint,
+            save_every=save_every,
+            clip=clip,
+            *args,
+            **kwargs,
+        )
+
+    @torch.inference_mode()
+    def interpolate(self, x1, x2, t=None, lam=0.5):
+        b, *_, device = *x1.shape, x1.device
+        t = default(t, self.num_timesteps - 1)
+
+        assert x1.shape == x2.shape
+
+        t_batched = torch.full((b,), t, device=device)
+        xt1, xt2 = map(lambda x: self.q_sample(x, t=t_batched), (x1, x2))
+
+        img = (1 - lam) * xt1 + lam * xt2
+
+        x_start = None
+
+        for i in tqdm(reversed(range(0, t)), desc="interpolation sample time step", total=t):
+            self_cond = x_start if self.self_condition else None
+            img, x_start = self.p_sample(img, i, self_cond)
+
+        return img
+
+    @autocast(enabled=False)
+    def q_sample(self, x_start, t, noise=None, return_alphas_simgas=False):
+        noise = default(noise, lambda: torch.randn_like(x_start))
+        alphas = extract(self.sqrt_alphas_cumprod, t, x_start.shape)
+        sigmas = extract(self.sqrt_one_minus_alphas_cumprod, t, x_start.shape)
+        noised_x = alphas * x_start + sigmas * noise
+        if return_alphas_simgas:
+            return noised_x, alphas, sigmas
+        else:
+            return noised_x
+
+    def p_losses(self, x_start, t, cond=None, noise=None, offset_noise_strength=None):
+        noise = default(noise, lambda: torch.randn_like(x_start))
+
+        # offset noise - https://www.crosslabs.org/blog/diffusion-with-offset-noise
+
+        offset_noise_strength = default(offset_noise_strength, self.offset_noise_strength)
+
+        if offset_noise_strength > 0.0:
+            offset_noise = torch.randn(x_start.shape[:2], device=self.device)
+            noise += offset_noise_strength * rearrange(offset_noise, "b c -> b c 1 1")
+
+        # noise sample
+        x, alphas, sigmas = self.q_sample(x_start=x_start, t=t, noise=noise, return_alphas_simgas=True)
+
+        # if doing self-conditioning, 50% of the time, predict x_start from current set of times
+        # and condition with unet with that
+        # this technique will slow down training by 25%, but seems to lower FID significantly
+
+        x_self_cond = None
+        if self.self_condition and random() < 0.5:
+            with torch.no_grad():
+                x_self_cond = self.model_predictions(x, t, cond=cond).pred_x_start
+                x_self_cond.detach_()
+
+        with autocast(enabled=self.amp):
+            model_out = self.model(x, t, cond=cond, x_self_cond=x_self_cond)
+
+            if self.objective == "pred_noise":
+                target = noise
+            elif self.objective == "pred_x0":
+                target = x_start
+            elif self.objective == "pred_v":
+                v = self.predict_v(x_start, t, noise)
+                target = v
+            else:
+                raise ValueError(f"unknown objective {self.objective}")
+
+            mse_loss = F.mse_loss(model_out, target, reduction="none")
+            mse_loss = reduce(mse_loss, "b ... -> b", "mean")
+            mse_loss = mse_loss * extract(self.loss_weight, t, mse_loss.shape)
+            mse_loss = mse_loss.mean()
+            loss = mse_loss
+
+            if self.reg_scale > 0:
+                # calculate additional projectiom loss on the x0
+                model_pred_noise, model_pred_x0 = self.to_noise_and_xstart(
+                    model_out, x, t, clip_x_start=False, rederive_pred_noise=False
+                )
+                proj_loss = projection_loss(x_start, model_pred_x0)
+                proj_loss_scale = get_scaling(alphas / sigmas)
+                proj_loss_scale = torch.where(t >= 800, torch.zeros_like(proj_loss_scale), proj_loss_scale)
+                proj_loss = proj_loss * proj_loss_scale
+                proj_loss = proj_loss.mean()
+                loss += self.reg_scale * proj_loss
+
+        return loss
+
+    def forward(self, input, cond=None, *args, **kwargs):
+        B, D, N, device = *input.shape, input.device
+
+        # sample timestep randomly from [0,T] or [0,T_clip]. The second option is to keep the noisy sample close the the target
+        t = torch.randint(0, min(self.num_timesteps, self.timesteps_clip), (B,), device=device).long()
+
+        return self.p_losses(x_start=input, t=t, cond=cond, *args, **kwargs)