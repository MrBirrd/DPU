--- conflicted
+++ resolved
@@ -1,131 +1,121 @@
-import torch
-from .arkitscenes import IndoorScenes, IndoorScenesCut, ArkitScans
-from .scannetpp import ScanNetPPCut
-from .shapenet import get_dataset_shapenet
-from loguru import logger
-import os
-from torch.utils.data import Dataset, DataLoader
-
-
-def save_iter(dataloader, sampler):
-    """Return a save iterator over the loader, which supports multi-gpu training using a distributed sampler."""
-    iterator = iter(dataloader)
-    while True:
-        try:
-            yield next(iterator)
-        except StopIteration:
-            iterator = iter(dataloader)
-            if sampler is not None:
-                sampler.set_epoch(sampler.epoch + 1)
-            yield next(iterator)
-
-
-def get_dataloader(opt, sampling=False):
-    """
-    Returns train and test dataloaders along with their respective samplers.
-
-    Args:
-        opt (argparse.Namespace): Command line arguments parsed by argparse.
-
-    Returns:
-        tuple: A tuple containing:
-            - train_dataloader (torch.utils.data.DataLoader): Dataloader for training dataset.
-            - test_dataloader (torch.utils.data.DataLoader): Dataloader for testing dataset.
-            - train_sampler (torch.utils.data.distributed.DistributedSampler): Sampler for training dataset.
-            - test_sampler (torch.utils.data.distributed.DistributedSampler): Sampler for testing dataset.
-    """
-    test_dataset = None
-    if opt.data.dataset == "ShapeNet":
-        train_dataset, _ = get_dataset_shapenet(
-            dataroot=opt.data.data_dir,
-            npoints=opt.data.npoints,
-            category="chair",
-            upsample_frac=opt.data.upsample_frac,
-            overfit=opt.training.overfit,
-        )
-    elif opt.data.dataset == "Indoor":
-        logger.info("Loading IndoorScenes dataset, which is currently only for overfitting on one scene!")
-        train_dataset = IndoorScenes(
-            opt.data.data_dir,
-            opt.data.npoints,
-            voxel_size=opt.data.voxel_size,
-            normalize=opt.data.normalize,
-        )
-    elif opt.data.dataset == "IndoorCut":
-        train_dataset = IndoorScenesCut(
-            opt.data.data_dir,
-            opt.data.npoints,
-            voxel_size=opt.data.voxel_size,
-            normalize=opt.data.normalize,
-        )
-    elif opt.data.dataset == "Arkit":
-        train_dataset = ArkitScans(
-            os.path.join(opt.data.data_dir, "Training"),
-            opt.data.npoints,
-            voxel_size=opt.data.voxel_size,
-            normalize=opt.data.normalize,
-            unconditional=opt.data.unconditional,
-        )
-    elif opt.data.dataset == "ScanNetPP":
-        train_dataset = (
-            ScanNetPPCut(npoints=opt.data.npoints, root=opt.data.data_dir, mode="training") if not sampling else None
-        )
-        test_dataset = ScanNetPPCut(npoints=opt.data.npoints, root=opt.data.data_dir, mode="validation")
-    else:
-        raise NotImplementedError(f"Dataset {opt.data.dataset} not implemented!")
-
-    # setup the samplers
-    if opt.distribution_type == "multi":
-        train_sampler = (
-            torch.utils.data.distributed.DistributedSampler(train_dataset, num_replicas=opt.world_size, rank=opt.rank)
-            if train_dataset is not None
-            else None
-        )
-        test_sampler = (
-            torch.utils.data.distributed.DistributedSampler(test_dataset, num_replicas=opt.world_size, rank=opt.rank)
-            if test_dataset is not None
-            else None
-        )
-    else:
-        train_sampler = None
-        test_sampler = None
-
-    # setup the dataloaders
-<<<<<<< HEAD
-    train_dataloader = DataLoader(
-        train_dataset,
-        batch_size=opt.training.bs if not sampling else opt.sampling.bs,
-        sampler=train_sampler,
-        shuffle=train_sampler is None,
-        num_workers=int(opt.data.workers),
-        drop_last=True,
-=======
-    train_dataloader = (
-        DataLoader(
-            train_dataset,
-            batch_size=opt.training.bs if not sampling else opt.sampling.bs,
-            sampler=train_sampler,
-            shuffle=train_sampler is None,
-            num_workers=int(opt.data.workers),
-            prefetch_factor=4 if int(opt.data.workers) > 0 else None,
-            drop_last=True,
-        )
-        if train_dataset is not None
-        else None
->>>>>>> c3a78bd8
-    )
-
-    test_dataloader = (
-        DataLoader(
-            test_dataset,
-            batch_size=opt.training.bs if not sampling else opt.sampling.bs,
-            sampler=test_sampler,
-            shuffle=False,
-            num_workers=int(opt.data.workers),
-            drop_last=False,
-        )
-        if test_dataset is not None
-        else None
-    )
-
-    return train_dataloader, test_dataloader, train_sampler, test_sampler
+import torch
+from .arkitscenes import IndoorScenes, IndoorScenesCut, ArkitScans
+from .scannetpp import ScanNetPPCut
+from .shapenet import get_dataset_shapenet
+from loguru import logger
+import os
+from torch.utils.data import Dataset, DataLoader
+
+
+def save_iter(dataloader, sampler):
+    """Return a save iterator over the loader, which supports multi-gpu training using a distributed sampler."""
+    iterator = iter(dataloader)
+    while True:
+        try:
+            yield next(iterator)
+        except StopIteration:
+            iterator = iter(dataloader)
+            if sampler is not None:
+                sampler.set_epoch(sampler.epoch + 1)
+            yield next(iterator)
+
+
+def get_dataloader(opt, sampling=False):
+    """
+    Returns train and test dataloaders along with their respective samplers.
+
+    Args:
+        opt (argparse.Namespace): Command line arguments parsed by argparse.
+
+    Returns:
+        tuple: A tuple containing:
+            - train_dataloader (torch.utils.data.DataLoader): Dataloader for training dataset.
+            - test_dataloader (torch.utils.data.DataLoader): Dataloader for testing dataset.
+            - train_sampler (torch.utils.data.distributed.DistributedSampler): Sampler for training dataset.
+            - test_sampler (torch.utils.data.distributed.DistributedSampler): Sampler for testing dataset.
+    """
+    test_dataset = None
+    if opt.data.dataset == "ShapeNet":
+        train_dataset, _ = get_dataset_shapenet(
+            dataroot=opt.data.data_dir,
+            npoints=opt.data.npoints,
+            category="chair",
+            upsample_frac=opt.data.upsample_frac,
+            overfit=opt.training.overfit,
+        )
+    elif opt.data.dataset == "Indoor":
+        logger.info("Loading IndoorScenes dataset, which is currently only for overfitting on one scene!")
+        train_dataset = IndoorScenes(
+            opt.data.data_dir,
+            opt.data.npoints,
+            voxel_size=opt.data.voxel_size,
+            normalize=opt.data.normalize,
+        )
+    elif opt.data.dataset == "IndoorCut":
+        train_dataset = IndoorScenesCut(
+            opt.data.data_dir,
+            opt.data.npoints,
+            voxel_size=opt.data.voxel_size,
+            normalize=opt.data.normalize,
+        )
+    elif opt.data.dataset == "Arkit":
+        train_dataset = ArkitScans(
+            os.path.join(opt.data.data_dir, "Training"),
+            opt.data.npoints,
+            voxel_size=opt.data.voxel_size,
+            normalize=opt.data.normalize,
+            unconditional=opt.data.unconditional,
+        )
+    elif opt.data.dataset == "ScanNetPP":
+        train_dataset = (
+            ScanNetPPCut(npoints=opt.data.npoints, root=opt.data.data_dir, mode="training") if not sampling else None
+        )
+        test_dataset = ScanNetPPCut(npoints=opt.data.npoints, root=opt.data.data_dir, mode="validation")
+    else:
+        raise NotImplementedError(f"Dataset {opt.data.dataset} not implemented!")
+
+    # setup the samplers
+    if opt.distribution_type == "multi":
+        train_sampler = (
+            torch.utils.data.distributed.DistributedSampler(train_dataset, num_replicas=opt.world_size, rank=opt.rank)
+            if train_dataset is not None
+            else None
+        )
+        test_sampler = (
+            torch.utils.data.distributed.DistributedSampler(test_dataset, num_replicas=opt.world_size, rank=opt.rank)
+            if test_dataset is not None
+            else None
+        )
+    else:
+        train_sampler = None
+        test_sampler = None
+
+    # setup the dataloaders
+    train_dataloader = (
+        DataLoader(
+            train_dataset,
+            batch_size=opt.training.bs if not sampling else opt.sampling.bs,
+            sampler=train_sampler,
+            shuffle=train_sampler is None,
+            num_workers=int(opt.data.workers),
+            prefetch_factor=4 if int(opt.data.workers) > 0 else None,
+            drop_last=True,
+        )
+        if train_dataset is not None
+        else None
+    )
+
+    test_dataloader = (
+        DataLoader(
+            test_dataset,
+            batch_size=opt.training.bs if not sampling else opt.sampling.bs,
+            sampler=test_sampler,
+            shuffle=False,
+            num_workers=int(opt.data.workers),
+            drop_last=False,
+        )
+        if test_dataset is not None
+        else None
+    )
+
+    return train_dataloader, test_dataloader, train_sampler, test_sampler